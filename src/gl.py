--- conflicted
+++ resolved
@@ -117,12 +117,7 @@
                 numerated_shader_code += str(i)+":\t"+line+'\n'
             raise RuntimeError('Error when compiling ' + filename + ': '+glGetShaderInfoLog(self.id).decode()+'\ncompiled code:\n'+numerated_shader_code)
 
-<<<<<<< HEAD
 def readShaderFile(filename, defines):
-    shaderpath = os.path.join(os.path.dirname(__file__), 'shader')
-=======
-def readShaderFile(filename, **replacements):
->>>>>>> 162290d2
     fullpath = os.path.join(shaderpath, filename)
     code = open(fullpath,'r').read()
 
