#version 150

{include utils.inc}
{include interpolation.inc}
#line 5

uniform int n_steps;
uniform float step_size;

layout(points) in;
layout(points, max_vertices=20) out;

in VertexData
{
  flat int element;
} inData[];

out vec3 pos;
out vec3 pos2;
out vec3 val;
out vec3 val2;

// global variables
mat3 m;
mat3 minv;
ELEMENT_TYPE tet;
vec4 lam0;
vec4 lam1;
int element;

void getM( ELEMENT_TYPE tet) {
    for (int i=0; i<ELEMENT_N_VERTICES-1; i++)
      m[i] = tet.pos[i]-tet.pos[3];
    minv = inverse(m);
}

vec3 getPos(vec4 l) {
    return m*l.xyz + tet.pos[3];
}

void writePoint() {
    pos = getPos(lam0);
    pos2 = getPos(lam1);
    val = EvaluateVec(FUNCTION, element, lam0.xyz);
    val2 = EvaluateVec(FUNCTION, element, lam1.xyz);
    if(dot(val2, pos2-pos)<0) val2 = -val2;
    if(dot(val, pos2-pos)<0) val = -val;
    EmitVertex();
    EndPrimitive();
}

void main() {
    element = inData[0].element;
//    if(element/10*10!=element) return;
    tet = getElement(element);
    lam0 = vec4(0.25,0.25,0.25,0.25);
    lam1 = lam0;

    getM(tet);
    pos = getPos(lam0);
<<<<<<< HEAD
    float h = step_size;
=======
    float h = 0.15;

//     for (int face=0; face<4; face++){
// //         int type = 2*ELEMENT_N_VERTICES;
// // #ifdef CURVED
// //         type+=1;
// // #endif
//         int other_element_g = texelFetch(mesh.elements, mesh.offset+ELEMENT_SIZE*element+6+face).r;
//         if(other_element_g==-1) continue;
//         int other_element = texelFetch(mesh.elements, 2*other_element_g+1).r;
//         int other_type = texelFetch(mesh.elements, 2*other_element_g).r;
//         if(other_type!=8) return;
//     }


>>>>>>> 259eec07

    for (int i=0; i<n_steps+1;i++)
    {
        lam0 = lam1;
        vec4 v;
        v.xyz = EvaluateVec(1, element, lam0.xyz);
        v.w = -(v.x+v.y+v.z);
        lam1 += h*normalize(v);
        
        float eps = 0.0;
        if((lam0.x>0 && lam1.x<0) || (lam0.y>0&&lam1.y<0) || (lam0.z>0&&lam1.z<eps) || (lam0.w>0&&lam1.w<0)) {
            // jumping out of one element -> find adjacent element to continue
            // first cut the current trajectory with the element face
            int face = -1;
            vec4 x = lam0/(lam0-lam1);
            float minx = 1e8;

            // find the face which is cutting the trajectory first
            for (int i=0; i<4; i++) {
                if( x[i] < minx && x[i]>0.0 && lam0[i]>0.0 && lam1[i]<0.0 )
                {
                    minx = x[i];
                    face = i;
                }
            }
            if(face==-1) return; // out of mesh

            // calc point on face with lam[face] = 0.0
            lam1 = mix(lam0, lam1, minx);

            // emit point on face
            writePoint();

            int type = 2*ELEMENT_N_VERTICES;
#ifdef CURVED
            type+=1;
#endif
            int new_element_g = texelFetch(mesh.elements, mesh.offset+ELEMENT_SIZE*element+6+face).r;
//             if(new_element_g==-1) return;
//             int new_element = texelFetch(mesh.elements, 2*new_element_g+1).r;
//             int new_type = texelFetch(mesh.elements, 2*new_element_g).r;
//             if(new_type!=type) return;
            int new_element= new_element_g;

            // find barycentric coordinates of lam1 of adjacent element
            ivec4 verts0;
            ivec4 verts1;
            for (int i=0; i<ELEMENT_N_VERTICES; i++) {
                verts0[i] = texelFetch(mesh.elements, mesh.offset+ELEMENT_SIZE*element+i+2).r;
                verts1[i] = texelFetch(mesh.elements, mesh.offset+ELEMENT_SIZE*new_element+i+2).r;
            }
            element = new_element;
            tet = getElement(element);
            getM(tet);

            lam0 = lam1;
            lam1 = vec4(-1,-1,-1,-1);
            lam1*=0.0;
            for (int i=0; i<ELEMENT_N_VERTICES; i++) {
                for (int j=0; j<ELEMENT_N_VERTICES; j++)
                    if(verts1[i] == verts0[j])
                        lam1[i] = lam0[j];
            }

            for (int i=0; i<ELEMENT_N_VERTICES; i++) {
                if(lam1[i]==-1) {
                    lam1[i] = 0.0;
                    lam1[i] = 1.0-lam1.x-lam1.y-lam1.z-lam1.w;
                }
            }
            lam0 = lam1;
        }
        else
          writePoint();

        float lmin = 1.0;
        lmin = min(lam1.x, lmin);
        lmin = min(lam1.y, lmin);
        lmin = min(lam1.z, lmin);
        lmin = min(lam1.w, lmin);

        float lmax = 0.0;
        lmax = max(lam1.x, lmax);
        lmax = max(lam1.y, lmax);
        lmax = max(lam1.z, lmax);
        lmax = max(lam1.w, lmax);

        // something went wrong
        if(lmin < -1e-5 || lmax > 1.0+1e-5)
            return;

        float s = lam1.x+lam1.y+lam1.z+lam1.w;
        if(abs(s-1.0)>1e-5)
            return;
    }
}
<|MERGE_RESOLUTION|>--- conflicted
+++ resolved
@@ -58,9 +58,7 @@
 
     getM(tet);
     pos = getPos(lam0);
-<<<<<<< HEAD
     float h = step_size;
-=======
     float h = 0.15;
 
 //     for (int face=0; face<4; face++){
@@ -74,9 +72,6 @@
 //         int other_type = texelFetch(mesh.elements, 2*other_element_g).r;
 //         if(other_type!=8) return;
 //     }
-
-
->>>>>>> 259eec07
 
     for (int i=0; i<n_steps+1;i++)
     {
