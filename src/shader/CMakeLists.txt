--- conflicted
+++ resolved
@@ -6,10 +6,6 @@
   bbnd.vert bbnd.frag numbers.geom
   geo.vert filter_elements.vert filter_elements.geom
   colorbar.vert colorbar.frag
-<<<<<<< HEAD
   mesh_simple.vert mesh_simple.frag
-  DESTINATION ngsolve/gui/shader
-=======
   DESTINATION ${NGSOLVE_INSTALL_DIR_PYTHON}/ngsolve/gui/shader
->>>>>>> b96e02c7
 )