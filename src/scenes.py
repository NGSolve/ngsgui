--- conflicted
+++ resolved
@@ -909,19 +909,15 @@
 
         if self.mesh.dim > 2:
             addOption(self, "Show", "ShowClippingPlane", typ=bool, default_value=False)
+            addOption(self, "Show", "ShowIsoSurface", typ=bool, default_value=False)
 
         if cf.dim > 1:
             addOption(self, "Show", "Component", label="Component", typ=int, default_value=0)
             addOption(self, "Show", "ShowVectors", typ=bool, default_value=False)
 
-<<<<<<< HEAD
         if self.cf.is_complex:
             addOption(self, "Complex", "ComplexEvalFunc", label="Func", typ=list, default_value=0, values=["real","imag","abs","arg"])
             addOption(self, "Complex", "ComplexPhaseShift", label="Value shift angle", typ=float, default_value=0.0)
-=======
-        if self.mesh.dim > 2:
-            addOption(self, "Show", "ShowIsoSurface", typ=bool, default_value=False)
->>>>>>> e2e7f66b
 
         self.qtWidget = None
         self.vao = None
