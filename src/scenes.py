--- conflicted
+++ resolved
@@ -1324,10 +1324,6 @@
         super().update()
         self.geo_data = GeoData(self.geo)
         self.surf_colors = { name : [0,0,255,255] for name in set(self.geo_data.surfnames)}
-<<<<<<< HEAD
-        print("surf colors = ", self.surf_colors)
-=======
->>>>>>> 750d9620
         self.colors.store([self.surf_colors[name][i] for name in self.geo_data.surfnames for i in range(4)],
                           data_format=GL_UNSIGNED_BYTE)
 
