# from PySide2 import QtCore, QtGui, QtWidgets, QtOpenGL
# from PySide2.QtCore import Qt
# from OpenGL import *
# from . import widgets
import ngsolve
# from .gl import *
# import numpy
# import time
# from . import glmath
# from . import ngui

from .gl import Texture, Program, ArrayBuffer, VertexArray
from . import widgets as wid
from .widgets import ArrangeH, ArrangeV
from . import glmath
from . import ngui
import math, cmath
from .thread import inmain_decorator

from PySide2 import QtWidgets, QtCore, QtGui
from OpenGL.GL import *
class WidgetWithLabel(QtWidgets.QWidget):
    def __init__(self, widget, label=None):
        super().__init__()
        self._value_widget = widget

        if label==None:
            l = ArrangeV(widget) 
            l.setMargin(0)
            self.setLayout(l)
        else:
            l= QtWidgets.QLabel(label)
            lay = ArrangeH( l, widget )
            lay.setMargin(0)
            self.setLayout(lay)

    def setValue(self, value):
        if isinstance(self._value_widget, QtWidgets.QCheckBox):
            self._value_widget.setCheckState(QtCore.Qt.Checked if value else QtCore.Qt.Unchecked)
        elif isinstance(self._value_widget, QtWidgets.QComboBox):
            self._value_widget.setCurrentIndex(value)
        else:
            self._value_widget.setValue(value)

def addOption(self, group, name, default_value, typ=None, update_on_change=False, update_widget_on_change=False, widget_type=None, label=None, values=None, on_change=None, *args, **kwargs):
    if not group in self._widgets:
        self._widgets[group] = {}

    label = label or name
    propname = "_"+name
    widgetname = "_"+name+"Widget"
    setter_name = "set"+name

    setattr(self, propname, default_value) 

    if typ==None and widget_type==None:
        typ = type(default_value)

    if typ is list:
        w = QtWidgets.QComboBox()
        assert type(values) is list
        w.addItems(values)
        w.currentIndexChanged[int].connect(lambda index: getattr(self,setter_name)(index))
        self._widgets[group][name] = WidgetWithLabel(w,label)

    elif widget_type:
        w = widget_type(*args, **kwargs)
        w.setValue(default_value)
        self._widgets[group][name] = w

    elif typ==bool:
        w = QtWidgets.QCheckBox(label)
        w.setCheckState(QtCore.Qt.Checked if default_value else QtCore.Qt.Unchecked)
        if on_change:
            w.stateChanged.connect(on_change)
        w.stateChanged.connect(lambda value: getattr(self, setter_name)(bool(value)))
        self._widgets[group][name] = WidgetWithLabel(w)

    elif typ==int:
        w = QtWidgets.QSpinBox()
        w.setValue(default_value)
        w.valueChanged[int].connect(lambda value: getattr(self, setter_name)(value))
        if "min" in kwargs:
            w.setMinimum(kwargs["min"])
        if "max" in kwargs:
            w.setMaximum(kwargs["max"])
        self._widgets[group][name] = WidgetWithLabel(w,label)

    elif typ==float:
        w = wid.ScienceSpinBox()
        w.setRange(-1e99, 1e99)
        w.setValue(default_value)
        w.valueChanged[float].connect(lambda value: getattr(self, setter_name)(value))
        if "min" in kwargs:
            w.setMinimum(kwargs["min"])
        if "max" in kwargs:
            w.setMaximum(kwargs["max"])
        if "step" in kwargs:
            w.setSingleStep(kwargs["step"])
            w.lastWheelStep = kwargs["step"]
        self._widgets[group][name] = WidgetWithLabel(w, label)

    elif typ=="button":
        def doAction(self, redraw=True):
            getattr(self,default_value)(*args, **kwargs)
            if update_on_change:
                self.update()
            if redraw:
                self.widgets.updateGLSignal.emit()

        cls = type(self)

        if not hasattr(cls, name):
            setattr(cls, name, doAction)

        w = wid.Button(label, getattr(self, name))
        self._widgets[group][name] = w

    else:
        raise RuntimeError("unknown type: ", typ)

    if typ!='button':
        def getValue(self):
            return getattr(self, propname)

        def setValue(self, value, redraw=True, update_gui=True):
            if getattr(self, propname) == value:
                return

            setattr(self, propname, value) 
            
            if update_widget_on_change:
                self.widgets.update()
            if redraw:
                if update_on_change:
                    self.update()
                self.widgets.updateGLSignal.emit()
                
            if update_gui:
                widget = self._widgets[group][name]
                widget.setValue(value)

        cls = type(self)

        if not hasattr(cls, setter_name):
            setattr(cls, setter_name, setValue)
        if not hasattr(cls, 'get'+name):
            setattr(cls, 'get'+name, getValue)
    return w

import ngsolve
import numpy
import ctypes


class CMeshData:
    """Helper class to avoid redundant copies of the same mesh on the GPU."""

    """
    Vertex data:
        vec3 pos

    Surface elements:
        int v0,v1,v2;
        int curved_id; // to fetch curved element data, negative if element is not curved

    Surface curved elements:
        vec3 pos[3];     // Additional points for P2 interpolation
        vec3 normal[3];  // Normals for outer vertices

    Volume elements:
        int v0,v1,v2,v3;
        int curved_id; // to fetch curved element data, negative if element is not curved

    Volume curved elements:
        vec3 pos[6]; // Additional points for p2 interpolation

    Solution data (volume or surface):
        float values[N];   // N depends on order, subdivision
        vec3 gradients[N]; // N depends on order, subdivision

    """

    def __init__(self, mesh):
        import weakref
        self.mesh = weakref.ref(mesh)
        self.elements = Texture(GL_TEXTURE_BUFFER, GL_R32I)
        self.vertices = Texture(GL_TEXTURE_BUFFER, GL_RGB32F)
        mesh._opengl_data = self
        self.timestamp = self.mesh().ngmesh._timestamp
        self.update()

    def check_timestamp(self):
        if self.timestamp != self.mesh().ngmesh._timestamp:
            self.timestamp = self.mesh().ngmesh._timestamp
            self.mesh()._updateBuffers()
            print("do update")
            self.update()
        return self

    @inmain_decorator(True)
    def update(self):
        meshdata = ngui.GetMeshData(self.mesh())

        self.vertices.store(meshdata['vertices'])
        self.elements.store(meshdata["elements"])
        self.nedge_elements = meshdata["n_edge_elements"]
        self.nedges = meshdata["n_edges"]
        self.nperiodic_vertices = meshdata["n_periodic_vertices"]

        self.edges_offset = meshdata["edges_offset"]
        self.periodic_vertices_offset = meshdata["periodic_vertices_offset"]
        self.nsurface_elements = meshdata["n_surface_elements"]
        self.volume_elements_offset = meshdata["volume_elements_offset"]
        self.surface_elements_offset = meshdata["surface_elements_offset"]

        self.min = meshdata['min']
        self.max = meshdata['max']

def MeshData(mesh):
    """Helper function to avoid redundant copies of the same mesh on the GPU."""
    if hasattr(mesh,"_opengl_data"):
        return mesh._opengl_data.check_timestamp()
    else:
        return CMeshData(mesh)

class CGeoData:
    def __init__(self, geo):
        import weakref
        self.geo = weakref.ref(geo)
        self.vertices = Texture(GL_TEXTURE_BUFFER, GL_RGB32F)
        self.triangles = Texture(GL_TEXTURE_BUFFER, GL_RGBA32I)
        self.normals = Texture(GL_TEXTURE_BUFFER, GL_RGB32F)
        geo._opengl_data = self
        self.update()

    @inmain_decorator(True)
    def update(self):
        geodata = self.getGeoData()
        self.vertices.store(geodata["vertices"])
        self.triangles.store(geodata["triangles"])
        self.normals.store(geodata["normals"])
        self.surfnames = geodata["surfnames"]
        self.min = geodata["min"]
        self.max = geodata["max"]
        self.npoints = len(geodata["triangles"])//4*3

    def getGeoData(self):
        return ngui.GetGeoData(self.geo())

def GeoData(geo):
    try:
        return geo._opengl_data
    except:
        return CGeoData(geo)


class TextRenderer:
    class Font:
        pass

    def __init__(self):
        self.fonts = {}

        self.vao = VertexArray()
        self.addFont(0)

        self.program = Program('font.vert', 'font.geom', 'font.frag')
        self.characters = ArrayBuffer(usage=GL_DYNAMIC_DRAW)
        self.vao.unbind()

    def addFont(self, font_size):
        self.vao.bind()
        font = TextRenderer.Font()
        font.size = font_size

        db = QtGui.QFontDatabase()
        qfont = db.systemFont(db.FixedFont)
        if font_size>0:
            qfont.setPointSize(font_size)
        else:
            self.fonts[0] = font

        self.fonts[qfont.pointSize()] = font

        metrics = QtGui.QFontMetrics(qfont)

        font.width = metrics.maxWidth()
        font.height = metrics.height()

        font.tex_width = (1+128-32)*metrics.maxWidth()
        font.tex_width = (font.tex_width+3)//4*4 # should be multiple of 4
        font.tex_height = metrics.height()
        for i in range(32,128):
            c = bytes([i]).decode()

        image = QtGui.QImage(font.tex_width, font.tex_height, QtGui.QImage.Format_Grayscale8)
        image.fill(QtCore.Qt.black)

        painter = QtGui.QPainter()
        painter.begin(image)
        painter.setFont(qfont)
        painter.setPen(QtCore.Qt.white)
        for i in range(32,128):
            w = metrics.maxWidth()
            text = bytes([i]).decode()
            painter.drawText((i-32)*w,0, (i+1-32)*w, font.height, QtCore.Qt.AlignTop | QtCore.Qt.AlignLeft, text)
        painter.end()
        Z = numpy.array(image.bits()).reshape(font.tex_height, font.tex_width)

        font.tex = Texture(GL_TEXTURE_2D, GL_RED)
        font.tex.store(Z, GL_UNSIGNED_BYTE, Z.shape[1], Z.shape[0] )
        glTexParameteri( GL_TEXTURE_2D, GL_TEXTURE_MAG_FILTER, GL_NEAREST )
        glTexParameteri( GL_TEXTURE_2D, GL_TEXTURE_MIN_FILTER, GL_NEAREST )

        self.vao.unbind()

    def draw(self, rendering_params, text, pos, font_size=0, use_absolute_pos=True, alignment=QtCore.Qt.AlignTop|QtCore.Qt.AlignLeft):

        if not font_size in self.fonts:
            self.addFont(font_size)

        self.vao.bind()
        glUseProgram(self.program.id)

        viewport = glGetIntegerv( GL_VIEWPORT )
        screen_width = viewport[2]-viewport[0]
        screen_height = viewport[3]-viewport[1]

        font = self.fonts[font_size]
        font.tex.bind()

        uniforms = self.program.uniforms
        uniforms.set('font_width_in_texture', font.width/font.tex_width)
        uniforms.set('font_height_in_texture', font.height/font.tex_height)
        uniforms.set('font_width_on_screen', 2*font.width/screen_width)
        uniforms.set('font_height_on_screen', 2*font.height/screen_height)

        if not use_absolute_pos:
            x = ngsolve.bla.Vector(4)
            for i in range(3):
                x[i] = pos[i]
            x[3] = 1.0
            model, view, projection = rendering_params.model, rendering_params.view, rendering_params.projection
            x = projection*view*model*x
            for i in range(3):
                pos[i] = x[i]/x[3]


        text_width = len(text)*2*font.width/screen_width
        text_height = 2*font.height/screen_height

        if alignment&QtCore.Qt.AlignRight:
            pos[0] -= text_width
        if alignment&QtCore.Qt.AlignBottom:
            pos[1] += text_height

        if alignment&QtCore.Qt.AlignCenter:
            pos[0] -= 0.5*text_width
        if alignment&QtCore.Qt.AlignVCenter:
            pos[1] += 0.5*text_height

        uniforms.set('start_pos', pos)

        s = numpy.array(list(text.encode('ascii', 'ignore')), dtype=numpy.uint8)
        self.characters.store(s)

        char_id = glGetAttribLocation(self.program.id, b'char_')
        glVertexAttribIPointer(char_id, 1, GL_UNSIGNED_BYTE, 0, ctypes.c_void_p());
        glEnableVertexAttribArray( char_id )

        glPolygonMode( GL_FRONT_AND_BACK, GL_FILL );
        glDrawArrays(GL_POINTS, 0, len(s))
        self.vao.unbind()

class SceneObject():
    scene_counter = 1
    @inmain_decorator(wait_for_return=True)
    def __init__(self,active=True, name = None, **kwargs):
        self.gl_initialized = False
        self.actions = {}
        self.active_action = None
        self.active = active
        self._widgets = {}
        if name is None:
            self.name = type(self).__name__.split('.')[-1] + str(SceneObject.scene_counter)
            SceneObject.scene_counter += 1
        else:
            self.name = name
        self.toolboxupdate = lambda me: None

    def __getstate__(self):
        return (self.name, self.active)

    def __setstate__(self,state):
        self.name = state[0]
        self.active = state[1]
        # TODO: can we pickle actions somehow?
        self.actions = {}
        self.gl_initialized = False

    def initGL(self):
        self.gl_initialized = True

    @inmain_decorator(True)
    def update(self):
        self.initGL()

    def render(self, settings):
        pass

    def deferRendering(self):
        """used to render some scenes later (eg. overlays, transparency)
        the higher the return value, the later it will be rendered"""
        return 0

    def getBoundingBox(self):
        box_min = ngsolve.bla.Vector(3)
        box_max = ngsolve.bla.Vector(3)
        box_min[:] = 1e99
        box_max[:] = -1e99
        return box_min,box_max

    def setActive(self, active, updateGL):
        self.active = active
        updateGL()

    def setWindow(self,window):
        self.window = window

    def getQtWidget(self, updateGL, params):
        self.widgets = wid.OptionWidgets(updateGL=updateGL)
        self._rendering_params = params

        self.actionCheckboxes = []

        class cbHolder:
            def __init__(self,cb,scene,name):
                self.scene = scene
                self.name = name
                self.cb = cb

            def __call__(self,state):
                if state:
                    self.scene.active_action = self.name
                    for cb in self.scene.actionCheckboxes:
                        if cb is not self.cb:
                            cb.setCheckState(QtCore.Qt.Unchecked)
                else:
                    if self.scene.active_action == self.name:
                        self.scene.active_action = None

        if self.actions:
            layout = QtWidgets.QVBoxLayout()
            for name,action in self.actions.items():
                cb = QtWidgets.QCheckBox(name)
                if self.active_action == name:
                    cb.setCheckState(QtCore.Qt.Checked)
                cb.stateChanged.connect(cbHolder(cb,self,name))
                self.actionCheckboxes.append(cb)
                layout.addWidget(cb)
            widget = QtWidgets.QWidget()
            widget.setLayout(layout)
            self.widgets.addGroup("Actions",widget)

        for group in self._widgets:
            self.widgets.addGroup(group,*self._widgets[group].values())

        return self.widgets

    def addAction(self,action,name=None):
        if name is None:
            name = "Action" + str(len(self.actions)+1)
        self.actions[name] = action
        self.active_action = name
        self.toolboxupdate(self)

    def doubleClickAction(self,point):
        if self.active_action:
            self.actions[self.active_action](point)

class BaseMeshSceneObject(SceneObject):
    """Base class for all scenes that depend on a mesh"""
    @inmain_decorator(wait_for_return=True)
    def __init__(self, mesh,**kwargs):
        super().__init__(**kwargs)
        self.mesh = mesh

    def initGL(self):
        if self.gl_initialized:
            return
        super().initGL()

    @inmain_decorator(True)
    def update(self):
        super().update()
        self.mesh_data = MeshData(self.mesh)

    def __getstate__(self):
        super_state = super().__getstate__()
        return (super_state, self.mesh)

    def __setstate__(self,state):
        super().__setstate__(state[0])
        self.mesh = state[1]

    def getBoundingBox(self):
        return self.mesh_data.min, self.mesh_data.max

class BaseFunctionSceneObject(BaseMeshSceneObject):
    """Base class for all scenes that depend on a coefficient function and a mesh"""
    @inmain_decorator(wait_for_return=True)
    def __init__(self, cf, mesh=None, order=3, gradient=None,**kwargs):
        self.cf = cf

        if gradient and cf.dim == 1:
            self.cf = ngsolve.CoefficientFunction((cf, gradient))
            self.have_gradient = True
        else:
            self.have_gradient = False

        super().__init__(mesh,**kwargs)

        addOption(self, "Subdivision", "Subdivision", typ=int, default_value=1, min=0, update_on_change=True)
        addOption(self, "Subdivision", "Order", typ=int, default_value=2, min=1, max=4, update_on_change=True)

        if 'sd' in kwargs:
            self.setSubdivision(kwargs['sd'], False, False)

        n = self.getOrder()*(2**self.getSubdivision())+1

    def __getstate__(self):
        super_state = super().__getstate__()
        return (super_state, self.cf, self.getSubdivision(), self.getOrder())

    def __setstate__(self, state):
        super().__setstate__(state[0])
        self.cf = state[1]
        self.setSubdivision(state[2])
        self.setOrder(state[3])


class OverlayScene(SceneObject):
    """Class  for overlay objects (Colormap, coordinate system, logo)"""
    @inmain_decorator(wait_for_return=True)
    def __init__(self,**kwargs):
        super().__init__(**kwargs)
        self.show_logo = True
        self.show_cross = True
        self.cross_scale = 0.3
        self.cross_shift = -0.10
        self.updateGL = lambda : None

        addOption(self, "Overlay", "ShowCross", True, label = "Axis", typ=bool)
        addOption(self, "Overlay", "ShowVersion", True, label = "Version", typ=bool)
        addOption(self, "Overlay", "ShowColorBar", True, label = "Color bar", typ=bool)

        import ngsolve.gui as G
        fastmode = hasattr(G.gui,'fastmode') and G.gui.fastmode
        addOption(self, "Rendering options", "FastRender", label='Fast mode', typ=bool, on_change=lambda val: setattr(self._rendering_params,'fastmode',val), default_value=fastmode)

        addOption(self, "Clipping plane", "clipX", label='X', typ='button', default_value='_setClippingPlane', action="clipX")
        addOption(self, "Clipping plane", "clipY", label='Y', typ='button', default_value='_setClippingPlane', action="clipY")
        addOption(self, "Clipping plane", "clipZ", label='Z', typ='button', default_value='_setClippingPlane', action="clipZ")
        addOption(self, "Clipping plane", "clipFlip", label='flip', typ='button', default_value='_setClippingPlane', action="clipFlip")

    def _setClippingPlane(self, action):
        if action == "clipX":
            self._rendering_params.setClippingPlaneNormal([1,0,0])
        if action == "clipY":
            self._rendering_params.setClippingPlaneNormal([0,1,0])
        if action == "clipZ":
            self._rendering_params.setClippingPlaneNormal([0,0,1])
        if action == "clipFlip":
            self._rendering_params.setClippingPlaneNormal(-1.0*self._rendering_params.getClippingPlaneNormal())


    def deferRendering(self):
        return 99

    def initGL(self):
        if self.gl_initialized:
            return
        super().initGL()

        self.text_renderer = TextRenderer()

        self.vao = VertexArray()
        self.cross_points = ArrayBuffer()
        points = [self.cross_shift + (self.cross_scale if i%7==3 else 0) for i in range(24)]
        self.cross_points.store(numpy.array(points, dtype=numpy.float32))

        self.program = Program('cross.vert','cross.frag')
        self.colorbar_program = Program('colorbar.vert','colorbar.frag')

        self.program.attributes.bind('pos', self.cross_points)

        self.vao.unbind()

    def render(self, settings):
        if not self.active:
            return

        self.update()
        glUseProgram(self.program.id)
        self.vao.bind()

        glDisable(GL_DEPTH_TEST)
        if self.getShowCross():
            model, view, projection = settings.model, settings.view, settings.projection
            mvp = glmath.Translate(-1+0.15/settings.ratio,-0.85,0)*projection*view*glmath.Translate(0,0,-5)*settings.rotmat

            self.program.uniforms.set('MVP',mvp)
            coords = glmath.Identity()
            for i in range(3):
                for j in range(3):
                    coords[i,j] = self.cross_shift+int(i==j)*self.cross_scale*1.2
            coords[3,:] = 1.0
            coords = mvp*coords
            for i in range(4):
                for j in range(4):
                    coords[i,j] = coords[i,j]/coords[3,j]

            glPolygonMode( GL_FRONT_AND_BACK, GL_FILL );
            glDrawArrays(GL_LINES, 0, 6)
            for i in range(3):
                self.text_renderer.draw(settings, "xyz"[i], coords[0:3,i], alignment=QtCore.Qt.AlignCenter|QtCore.Qt.AlignVCenter)
        if self.getShowVersion():
            self.text_renderer.draw(settings, "NGSolve " + ngsolve.__version__, [0.99,-0.99,0], alignment=QtCore.Qt.AlignRight|QtCore.Qt.AlignBottom)

        if self.getShowColorBar():
            glUseProgram(self.colorbar_program.id)
            uniforms = self.colorbar_program.uniforms
            x0,y0 = -0.6, 0.82
            dx,dy = 1.2, 0.03
            uniforms.set('x0', x0)
            uniforms.set('dx', dx)
            uniforms.set('y0', y0)
            uniforms.set('dy', dy)

            glPolygonMode( GL_FRONT_AND_BACK, GL_FILL );
            glDrawArrays(GL_TRIANGLES, 0, 6)
            cmin = settings.colormap_min
            cmax = settings.colormap_max
            for i in range(5):
                x = x0+i*dx/4
                val = cmin + i*(cmax-cmin)/4
                self.text_renderer.draw(settings, f'{val:.2g}'.replace("e+", "e"), [x,y0-0.03,0], alignment=QtCore.Qt.AlignCenter|QtCore.Qt.AlignTop)

        glEnable(GL_DEPTH_TEST)
        self.vao.unbind()

    @inmain_decorator(True)
    def update(self):
        super().update()

    def callupdateGL(self):
        self.updateGL()

    
class MeshScene(BaseMeshSceneObject):
    @inmain_decorator(wait_for_return=True)
    def __init__(self, mesh, wireframe=True, surface=True, elements=False, edgeElements=False, edges=False,
                 showPeriodic=False, pointNumbers=False, edgeNumbers=False, elementNumbers=False, **kwargs):
        super().__init__(mesh, **kwargs)

        self.qtWidget = None

        addOption(self, "Show", "ShowWireframe", typ=bool, default_value=wireframe, update_widget_on_change=True)
        addOption(self, "Show", "ShowSurface", typ=bool, default_value=surface, update_widget_on_change=True)
        addOption(self, "Show", "ShowElements", typ=bool, default_value=elements, update_widget_on_change=True)
        addOption(self, "Show", "ShowEdges", typ=bool, default_value=edges, update_widget_on_change=True)
        addOption(self, "Show", "ShowEdgeElements", typ=bool, default_value=edgeElements, update_widget_on_change=True)
        addOption(self, "Show", "ShowPeriodicVertices", typ=bool, default_value=showPeriodic, update_widget_on_change=True)
        addOption(self, "Numbers", "ShowPointNumbers", label="Points", typ=bool, default_value=pointNumbers, update_widget_on_change=True)
        addOption(self, "Numbers", "ShowEdgeNumbers", label="Edges", typ=bool, default_value=edgeNumbers, update_widget_on_change=True)
        addOption(self, "Numbers", "ShowElementNumbers", label="Elements", typ=bool, default_value=elementNumbers, update_widget_on_change=True)
        addOption(self, "", "GeomSubdivision", label="Subdivision", typ=int, default_value=5, min=1, max=20, update_widget_on_change=True)
        addOption(self, "", "Shrink", typ=float, default_value=1.0, min=0.0, max=1.0, step=0.01, update_widget_on_change=True)

    def __getstate__(self):
        super_state = super().__getstate__()
        return (super_state, self.show_wireframe, self.show_surface, self.show_elements)

    def __setstate__(self, state):
        super().__setstate__(state[0])
        self.show_wireframe, self.show_surface, self.show_elements = state[1:]
        self.qtWidget = None

    def initGL(self):
        if self.gl_initialized:
            return

        super().initGL()

        self.vao = VertexArray()
        self.numbers_program = Program('filter_elements.vert', 'numbers.geom', 'font.frag')
        self.bbnd_program = Program('filter_elements.vert', 'lines.tesc', 'lines.tese', 'mesh.frag')

        self.text_renderer = TextRenderer()

    def renderEdges(self, settings):
        self.vao.bind()
        glUseProgram(self.bbnd_program.id)
        model,view,projection = settings.model, settings.view, settings.projection
        uniforms = self.bbnd_program.uniforms
        uniforms.set('P',projection)
        uniforms.set('MV',view*model)

        glActiveTexture(GL_TEXTURE0)
        self.mesh_data.vertices.bind()
        uniforms.set('mesh.vertices', 0)

        glActiveTexture(GL_TEXTURE1)
        self.mesh_data.elements.bind()
        uniforms.set('mesh.elements', 1)

        glActiveTexture(GL_TEXTURE3)
        if self.mesh.dim == 3:
            self.bbnd_colors.bind()
        elif self.mesh.dim == 2:
            self.bc_colors.bind()
        else: # dim == 1
            self.tex_mat_color.bind()
        uniforms.set('colors', 3)

        uniforms.set('do_clipping', False);

        uniforms.set('mesh.dim', 1);
        uniforms.set('light_ambient', 1.0)
        uniforms.set('light_diffuse', 0.0)
        uniforms.set('TessLevel', self.getGeomSubdivision())
        uniforms.set('wireframe', True)
        if self.getShowEdges():
            glPatchParameteri(GL_PATCH_VERTICES, 1)
            glDrawArrays(GL_PATCHES, 0, self.mesh_data.nedges)
        if self.getShowEdgeElements():
            glLineWidth(3)
            glPatchParameteri(GL_PATCH_VERTICES, 1)
            glDrawArrays(GL_PATCHES, self.mesh_data.nedges,self.mesh_data.nedge_elements)
            glLineWidth(1)
        if self.getShowPeriodicVertices():
            glLineWidth(3)
            glPatchParameteri(GL_PATCH_VERTICES, 1)
            glDrawArrays(GL_PATCHES, self.mesh_data.nedge_elements+self.mesh_data.nedges, self.mesh_data.nperiodic_vertices)
            glLineWidth(1)

        self.vao.unbind()

    def renderSurface(self, settings):
        glUseProgram(self.surface_program.id)
        self.vao.bind()
        model, view, projection = settings.model, settings.view, settings.projection
        uniforms = self.surface_program.uniforms
        uniforms.set('P',projection)
        uniforms.set('MV',view*model)

        glActiveTexture(GL_TEXTURE0)
        self.mesh_data.vertices.bind()
        uniforms.set('mesh.vertices', 0)

        glActiveTexture(GL_TEXTURE1)
        self.mesh_data.elements.bind()
        uniforms.set('mesh.elements', 1)


        uniforms.set('clipping_plane', settings.clipping_plane)
        uniforms.set('do_clipping', True);
        uniforms.set('mesh.surface_curved_offset', self.mesh.nv)
        uniforms.set('mesh.volume_elements_offset', self.mesh_data.volume_elements_offset)
        uniforms.set('mesh.surface_elements_offset', self.mesh_data.surface_elements_offset)
        uniforms.set('mesh.dim', 2);
        uniforms.set('shrink_elements', self.getShrink())
        uniforms.set('clip_whole_elements', False)
        glActiveTexture(GL_TEXTURE3)
        if self.mesh.dim == 3:
            self.bc_colors.bind()
        elif self.mesh.dim == 2:
            self.tex_mat_color.bind()
        uniforms.set('colors', 3)


        if self.getShowSurface():
            uniforms.set('light_ambient', 0.3)
            uniforms.set('light_diffuse', 0.7)
            uniforms.set('TessLevel', self.getGeomSubdivision())
            uniforms.set('wireframe', False)
            glPolygonMode( GL_FRONT_AND_BACK, GL_FILL )
            glPolygonOffset (2, 2)
            glEnable(GL_POLYGON_OFFSET_FILL)
            glPatchParameteri(GL_PATCH_VERTICES, 1)
            glDrawArrays(GL_PATCHES, 0, self.mesh_data.nsurface_elements)
            glDisable(GL_POLYGON_OFFSET_FILL)

        if self.getShowWireframe():
            uniforms.set('light_ambient', 0.0)
            uniforms.set('light_diffuse', 0.0)
            uniforms.set('TessLevel', self.getGeomSubdivision())
            uniforms.set('wireframe', True)
            glPolygonMode( GL_FRONT_AND_BACK, GL_LINE );
            glPolygonOffset (1, 1)
            glEnable(GL_POLYGON_OFFSET_LINE)
            glPatchParameteri(GL_PATCH_VERTICES, 1)
            glDrawArrays(GL_PATCHES, 0, self.mesh_data.nsurface_elements)
            glDisable(GL_POLYGON_OFFSET_LINE)

        if self.getShowElements():
            uniforms.set('clip_whole_elements', True)
            uniforms.set('do_clipping', False);
            uniforms.set('light_ambient', 0.3)
            uniforms.set('light_diffuse', 0.7)
            uniforms.set('TessLevel', self.getGeomSubdivision())
            uniforms.set('wireframe', False)
            uniforms.set('mesh.dim', 3);
            glActiveTexture(GL_TEXTURE3)
            self.tex_mat_color.bind()
            uniforms.set('colors', 3)
            glPolygonMode( GL_FRONT_AND_BACK, GL_FILL )
            glPatchParameteri(GL_PATCH_VERTICES, 1)
            glDrawArrays(GL_PATCHES, 0, self.mesh.ne)
        self.vao.unbind()

    def renderNumbers(self, settings):
        glUseProgram(self.numbers_program.id)
        self.vao.bind()
        model, view, projection = settings.model, settings.view, settings.projection
        uniforms = self.numbers_program.uniforms
        uniforms.set('P',projection)
        uniforms.set('MV',view*model)

        viewport = glGetIntegerv( GL_VIEWPORT )
        screen_width = viewport[2]-viewport[0]
        screen_height = viewport[3]-viewport[1]

        font_size = 0
        if not font_size in self.text_renderer.fonts:
            self.text_renderer.addFont(font_size)
        font = self.text_renderer.fonts[font_size]

        glActiveTexture(GL_TEXTURE2)
        font.tex.bind()
        uniforms.set('font', 2)

        uniforms.set('font_width_in_texture', font.width/font.tex_width)
        uniforms.set('font_height_in_texture', font.height/font.tex_height)
        uniforms.set('font_width_on_screen', 2*font.width/screen_width)
        uniforms.set('font_height_on_screen', 2*font.height/screen_height)
        uniforms.set('clipping_plane', settings.clipping_plane)

        glActiveTexture(GL_TEXTURE0)
        self.mesh_data.vertices.bind()
        uniforms.set('mesh.vertices', 0)

        glActiveTexture(GL_TEXTURE1)
        self.mesh_data.elements.bind()
        uniforms.set('mesh.elements', 1)

        if self.getShowPointNumbers():
            uniforms.set('mesh.dim', 0);
            glPolygonMode( GL_FRONT_AND_BACK, GL_FILL )
            glPolygonOffset (0,0)
            glDrawArrays(GL_POINTS, 0, self.mesh.nv)

        if self.getShowEdgeNumbers():
            uniforms.set('mesh.surface_curved_offset', self.mesh.nv)
            uniforms.set('mesh.volume_elements_offset', self.mesh_data.volume_elements_offset)
            uniforms.set('mesh.surface_elements_offset', self.mesh_data.surface_elements_offset)
            uniforms.set('mesh.dim', 1)
            glPolygonMode( GL_FRONT_AND_BACK, GL_FILL )
            glPolygonOffset (0,0)
            glDrawArrays(GL_POINTS, 0, self.mesh_data.nedges)

        if self.getShowElementNumbers():
            uniforms.set('mesh.surface_curved_offset', self.mesh.nv)
            uniforms.set('mesh.volume_elements_offset', self.mesh_data.volume_elements_offset)
            uniforms.set('mesh.surface_elements_offset', self.mesh_data.surface_elements_offset)
            uniforms.set('mesh.dim', self.mesh.dim)
            glPolygonMode( GL_FRONT_AND_BACK, GL_FILL )
            glPolygonOffset (0,0)
            glDrawArrays(GL_POINTS, 0, self.mesh.ne)
        self.vao.unbind()



    @inmain_decorator(True)
    def update(self):
        super().update()
        nmats = len(self.mesh.GetMaterials())
        if self.mesh.dim == 3:
            self.mat_colors = [0,0,255,255] * nmats
        else:
            self.mat_colors = [0,255,0,255] * nmats
        self.tex_mat_color = Texture(GL_TEXTURE_1D, GL_RGBA)
        self.tex_mat_color.store(self.mat_colors, GL_UNSIGNED_BYTE, nmats)
        self.bbnd_colors = Texture(GL_TEXTURE_1D, GL_RGBA)
        self.bbnd_colors.store([1,0,0,1] * len(self.mesh.GetBBoundaries()),
                               data_format = GL_UNSIGNED_BYTE)

        self.surface_program = Program('filter_elements.vert', 'tess.tesc', 'tess.tese', 'mesh.geom', 'mesh.frag')
        self.bc_colors = Texture(GL_TEXTURE_1D, GL_RGBA)
        self.bc_colors.store( [0,1,0,1]*len(self.mesh.GetBoundaries()),
                              data_format=GL_UNSIGNED_BYTE )

    def render(self, settings):
        if not self.active:
            return

        self.renderEdges(settings)

        self.renderSurface(settings)

        self.renderNumbers(settings)

    def updateBBNDColors(self):
        colors = []
        for c in self.bbndcolors.getColors():
            colors.append(c.red())
            colors.append(c.green())
            colors.append(c.blue())
            colors.append(c.alpha())
        self.bbnd_colors.store(colors, width=len(colors), data_format=GL_UNSIGNED_BYTE)

    def updateBndColors(self):
        colors = []
        for c in self.bndcolors.getColors():
            colors.append(c.red())
            colors.append(c.green())
            colors.append(c.blue())
            colors.append(c.alpha())
        self.bc_colors.store( colors, width=len(colors), data_format=GL_UNSIGNED_BYTE )

    def updateMatColors(self):
        colors = []
        for c in self.matcolors.getColors():
            colors.append(c.red())
            colors.append(c.green())
            colors.append(c.blue())
            colors.append(c.alpha())
        self.mat_colors = colors
        self.tex_mat_color.store(self.mat_colors, GL_UNSIGNED_BYTE, len(self.mesh.GetMaterials()))

    def getQtWidget(self, updateGL, params):
        super().getQtWidget(updateGL, params)

        mats = self.mesh.GetMaterials()
        bnds = self.mesh.GetBoundaries()
        if self.mesh.dim == 3:
            bbnds = self.mesh.GetBBoundaries()
        initial_mat_color = (0,0,255,255) if self.mesh.dim == 3 else (0,255,0,255)
        self.matcolors = wid.CollColors(self.mesh.GetMaterials(),initial_color=initial_mat_color)
        self.matcolors.colors_changed.connect(self.updateMatColors)
        self.matcolors.colors_changed.connect(updateGL)
        self.updateMatColors()
        def showVOL():
            if self.mesh.dim == 3:
                return self.getShowElements()
            elif self.mesh.dim == 2:
                return self.getShowSurface()
            elif self.mesh.dim == 1:
                return self.getShowEdges()
            return False
        self.widgets.addGroup("Materials", self.matcolors, connectedVisibility = showVOL)

        self.bndcolors = wid.CollColors(self.mesh.GetBoundaries(), initial_color=(0,255,0,255))
        self.bndcolors.colors_changed.connect(self.updateBndColors)
        self.bndcolors.colors_changed.connect(updateGL)
        self.updateBndColors()
        def showBND():
            if self.mesh.dim == 3:
                return self.getShowSurface()
            elif self.mesh.dim == 2:
                return self.getShowEdges()
            return False
        self.widgets.addGroup("Boundary Conditions", self.bndcolors, connectedVisibility = showBND)

        self.bbndcolors = wid.CollColors(self.mesh.GetBBoundaries(), initial_color=(0,0,0,255))
        self.bbndcolors.colors_changed.connect(self.updateBBNDColors)
        self.bbndcolors.colors_changed.connect(updateGL)
        self.updateBBNDColors()
        def showBBND():
            if self.mesh.dim == 3:
                return self.getShowEdgeElements()
            return False
        self.widgets.addGroup("BBoundaries", self.bbndcolors, connectedVisibility=showBBND)

        return self.widgets


class SolutionScene(BaseFunctionSceneObject):
    @inmain_decorator(wait_for_return=True)
    def __init__(self, cf, mesh, min=0,max=1, autoscale=True, linear=False, clippingPlane=True,*args, **kwargs):
        super().__init__(cf,mesh,*args, **kwargs)

        if self.mesh.dim>1:
            addOption(self, "Show", "ShowSurface", typ=bool, default_value=True)

        if self.mesh.dim > 2:
            addOption(self, "Show", "ShowClippingPlane", typ=bool, default_value=clippingPlane)
            addOption(self, "Show", "ShowIsoSurface", typ=bool, default_value=False)

        if cf.dim > 1:
            addOption(self, "Show", "Component", label="Component", typ=int, default_value=0)
            addOption(self, "Show", "ShowVectors", typ=bool, default_value=False)

        if self.cf.is_complex:
            addOption(self, "Complex", "ComplexEvalFunc", label="Func", typ=list, default_value=0, values=["real","imag","abs","arg"])
            addOption(self, "Complex", "ComplexPhaseShift", label="Value shift angle", typ=float, default_value=0.0)

        boxmin = addOption(self, "Colormap", "ColorMapMin", label="Min", typ=float, default_value=min,
                           step=1 if min == 0 else 10**(math.floor(math.log10(abs(min)))))
        boxmax = addOption(self, "Colormap", "ColorMapMax", label="Max" ,typ=float, default_value=max,
                           step=1 if max == 0 else 10**(math.floor(math.log10(abs(max)))))
        autoscale = addOption(self, "Colormap", "Autoscale",typ=bool, default_value=autoscale)
        addOption(self, "Colormap", "ColorMapLinear", label="Linear",typ=bool, default_value=linear)

        boxmin.changed.connect(lambda val: autoscale.stateChanged.emit(False))
        boxmax.changed.connect(lambda val: autoscale.stateChanged.emit(False))

        self.qtWidget = None
        self.vao = None

    def __getstate__(self):
        super_state = super().__getstate__()
        return (super_state, self.show_surface, self.show_clipping_plane)

    def __setstate__(self,state):
        super().__setstate__(state[0])
        self.show_surface, self.show_clipping_plane = state[1:]
        self.qtWidget = None
        self.vao = None

    def initGL(self):
        if self.gl_initialized:
            return
        super().initGL()

        formats = [None, GL_R32F, GL_RG32F, GL_RGB32F, GL_RGBA32F];
        self.volume_values = Texture(GL_TEXTURE_BUFFER, formats[self.cf.dim])
        self.volume_values_imag = Texture(GL_TEXTURE_BUFFER, formats[self.cf.dim])
        self.surface_values = Texture(GL_TEXTURE_BUFFER, formats[self.cf.dim])
        self.surface_values_imag = Texture(GL_TEXTURE_BUFFER, formats[self.cf.dim])

        # to filter elements (eg. elements intersecting with clipping plane or iso-surface)
        self.filter_program = Program('filter_elements.vert', 'filter_elements.geom', feedback=['element'])

        self.filter_buffer = ArrayBuffer()
        self.filter_buffer.bind()
        glBufferData(GL_ARRAY_BUFFER, 1000000, ctypes.c_void_p(), GL_STATIC_DRAW)

        self.filter_feedback = glGenTransformFeedbacks(1)
        glBindTransformFeedback(GL_TRANSFORM_FEEDBACK, self.filter_feedback)
        glBindBufferBase(GL_TRANSFORM_FEEDBACK_BUFFER, 0, self.filter_buffer.id)
        glBindTransformFeedback(GL_TRANSFORM_FEEDBACK, 0)

        self._have_filter = False

        # 1d solution (line)
        self.line_vao = VertexArray()
        self.line_program = Program('solution1d.vert', 'solution1d.frag')

        # solution on surface mesh
        self.surface_vao = VertexArray()
        self.surface_program = Program('filter_elements.vert', 'tess.tesc', 'tess.tese', 'solution.geom', 'solution.frag')

        # solution on clipping plane
        self.clipping_vao = VertexArray()
        self.clipping_program = Program('mesh.vert', 'clipping.geom', 'solution.frag')
        glUseProgram(self.clipping_program.id)

        # iso-surface
        self.iso_surface_vao = VertexArray()
        self.iso_surface_program = Program('mesh.vert', 'isosurface.geom', 'solution.frag')

        # vectors (currently one per element)
        self.vector_vao = VertexArray()
        self.vector_program = Program('mesh.vert', 'vector.geom', 'solution.frag')
        self.vector_vao.unbind()

    def _getValues(self, vb, setMinMax=True):
        cf = self.cf
        with ngsolve.TaskManager():
            values = ngui.GetValues(cf, self.mesh, vb, 2**self.getSubdivision()-1, self.getOrder())

        if setMinMax:
            self.min_values = values["min"]
            self.max_values = values["max"]
        return values

    @inmain_decorator(True)
    def update(self):
        super().update()
        self._have_filter = False
        if self.mesh.dim==1:
            try:
                values = self._getValues(ngsolve.VOL)
                self.surface_values.store(values["real"])
                if self.cf.is_complex:
                    self.surface_values_imag.store(values["imag"])
            except Exception as e:
                print("Cannot evaluate given function on 1d elements"+e)
        if self.mesh.dim==2:
            try:
                values = self._getValues(ngsolve.VOL)
                self.surface_values.store(values["real"])
                if self.cf.is_complex:
                    self.surface_values_imag.store(values["imag"])
            except Exception as e:
                print("Cannot evaluate given function on surface elements: "+e)
                self.show_surface = False

        if self.mesh.dim==3:
            values = self._getValues(ngsolve.VOL)
            self.volume_values.store(values["real"])
            if self.cf.is_complex:
                self.volume_values_imag.store(values["imag"])

            try:
                values = self._getValues(ngsolve.BND, False)
                self.surface_values.store(values["real"])
                if self.cf.is_complex:
                    self.surface_values_imag.store(values["imag"])
            except Exception as e:
                print("Cannot evaluate given function on surface elements"+e)
                self.show_surface = False

    def _filterElements(self, settings, filter_type):
        glEnable(GL_RASTERIZER_DISCARD)
        glUseProgram(self.filter_program.id)
        uniforms = self.filter_program.uniforms
        uniforms.set('clipping_plane', settings.clipping_plane)
        glActiveTexture(GL_TEXTURE0)
        self.mesh_data.vertices.bind()
        uniforms.set('mesh.vertices', 0)
        uniforms.set('mesh.dim', 3);

        glActiveTexture(GL_TEXTURE1)
        self.mesh_data.elements.bind()
        uniforms.set('mesh.elements', 1)

        glActiveTexture(GL_TEXTURE2)
        self.volume_values.bind()
        uniforms.set('coefficients', 2)
        uniforms.set('colormap_min', settings.colormap_min)
        uniforms.set('colormap_max', settings.colormap_max)
        uniforms.set('subdivision', 2**self.getSubdivision()-1)
        uniforms.set('order', self.getOrder())
        if self.cf.dim > 1:
            uniforms.set('component', self.getComponent())
        else:
            uniforms.set('component', 0)

        uniforms.set('mesh.surface_curved_offset', self.mesh.nv)
        uniforms.set('mesh.volume_elements_offset', self.mesh_data.volume_elements_offset)
        uniforms.set('mesh.surface_elements_offset', self.mesh_data.surface_elements_offset)
        uniforms.set('filter_type', filter_type)

        glBindTransformFeedback(GL_TRANSFORM_FEEDBACK, self.filter_feedback)
        glBindBufferBase(GL_TRANSFORM_FEEDBACK_BUFFER, 0, self.filter_buffer.id)
        glBeginTransformFeedback(GL_POINTS)

        glDrawArrays(GL_POINTS, 0, self.mesh.ne)

        glEndTransformFeedback()
        glDisable(GL_RASTERIZER_DISCARD)

    def render1D(self, settings):
        model, view, projection = settings.model, settings.view, settings.projection

        # surface mesh
        self.line_vao.bind()
        glUseProgram(self.line_program.id)

        uniforms = self.line_program.uniforms
        uniforms.set('P',projection)
        uniforms.set('MV',view*model)

        uniforms.set('colormap_min', settings.colormap_min)
        uniforms.set('colormap_max', settings.colormap_max)
        uniforms.set('colormap_linear', settings.colormap_linear)
        uniforms.set('clipping_plane', settings.clipping_plane)
        uniforms.set('do_clipping', self.mesh.dim==3);
        uniforms.set('subdivision', 2**self.getSubdivision()-1)
        uniforms.set('order', self.getOrder())


        uniforms.set('element_type', 10)

        glActiveTexture(GL_TEXTURE0)
        self.mesh_data.vertices.bind()
        uniforms.set('mesh.vertices', 0)

        glActiveTexture(GL_TEXTURE1)
        self.mesh_data.elements.bind()
        uniforms.set('mesh.elements', 1)

        glActiveTexture(GL_TEXTURE2)
        self.surface_values.bind()
        uniforms.set('coefficients', 2)

        uniforms.set('mesh.surface_curved_offset', self.mesh.nv)
        uniforms.set('mesh.surface_elements_offset', self.mesh_data.surface_elements_offset)

        glPolygonOffset (2,2)
        glEnable(GL_POLYGON_OFFSET_FILL)
        glPolygonMode( GL_FRONT_AND_BACK, GL_FILL );
        glDrawArrays(GL_LINES, 0, self.mesh_data.nedge_elements*(2*(2**self.getSubdivision()*self.getOrder()+1)-2))
        self.line_vao.bind()

    def renderSurface(self, settings):
        model, view, projection = settings.model, settings.view, settings.projection

        # surface mesh
        glUseProgram(self.surface_program.id)
        self.surface_vao.bind()

        uniforms = self.surface_program.uniforms
        uniforms.set('P',projection)
        uniforms.set('MV',view*model)

        uniforms.set('colormap_min', settings.colormap_min)
        uniforms.set('colormap_max', settings.colormap_max)
        uniforms.set('colormap_linear', settings.colormap_linear)
        uniforms.set('clipping_plane', settings.clipping_plane)
        uniforms.set('do_clipping', self.mesh.dim==3);
        uniforms.set('subdivision', 2**self.getSubdivision()-1)
        uniforms.set('order', self.getOrder())
        uniforms.set('mesh.dim', 2);

        uniforms.set('element_type', 10)
        if self.cf.dim > 1:
            uniforms.set('component', self.getComponent())
        else:
            uniforms.set('component', 0)

        glActiveTexture(GL_TEXTURE0)
        self.mesh_data.vertices.bind()
        uniforms.set('mesh.vertices', 0)

        glActiveTexture(GL_TEXTURE1)
        self.mesh_data.elements.bind()
        uniforms.set('mesh.elements', 1)

        glActiveTexture(GL_TEXTURE2)
        self.surface_values .bind()
        uniforms.set('coefficients', 2)

        uniforms.set('mesh.surface_curved_offset', self.mesh.nv)
        uniforms.set('mesh.surface_elements_offset', self.mesh_data.surface_elements_offset)

        uniforms.set('is_complex', self.cf.is_complex)
        if self.cf.is_complex:
            glActiveTexture(GL_TEXTURE3)
            self.surface_values_imag.bind()
            uniforms.set('coefficients_imag', 3)

            uniforms.set('complex_vis_function', self.getComplexEvalFunc())
            w = cmath.exp(1j*self.getComplexPhaseShift()/180.0*math.pi)
            uniforms.set('complex_factor', [w.real, w.imag])

        uniforms.set('TessLevel', max(1,2*self.getSubdivision()))
        uniforms.set('wireframe', False)
        glPolygonMode( GL_FRONT_AND_BACK, GL_FILL )
        glPolygonOffset (2, 2)
        glEnable(GL_POLYGON_OFFSET_FILL)
        glPatchParameteri(GL_PATCH_VERTICES, 1)
        glDrawArrays(GL_PATCHES, 0, self.mesh_data.nsurface_elements)
        glDisable(GL_POLYGON_OFFSET_FILL)
        self.surface_vao.unbind()

    def renderIsoSurface(self, settings):
        self._filterElements(settings, 1)
        model, view, projection = settings.model, settings.view, settings.projection
        glUseProgram(self.iso_surface_program.id)
        self.iso_surface_vao.bind()

        uniforms = self.iso_surface_program.uniforms
        uniforms.set('P',projection)
        uniforms.set('MV',view*model)
        uniforms.set('colormap_min', settings.colormap_min)
        uniforms.set('colormap_max', settings.colormap_max)
        uniforms.set('colormap_linear', settings.colormap_linear)
        uniforms.set('have_gradient', self.have_gradient)
        uniforms.set('clipping_plane', settings.clipping_plane)
        uniforms.set('do_clipping', True);
        uniforms.set('subdivision', 2**self.getSubdivision()-1)
        uniforms.set('order', self.getOrder())
        if self.cf.dim > 1:
            uniforms.set('component', self.getComponent())
        else:
            uniforms.set('component', 0)

        if(self.mesh.dim==2):
            uniforms.set('element_type', 10)
        if(self.mesh.dim==3):
            uniforms.set('element_type', 20)

        glActiveTexture(GL_TEXTURE0)
        self.mesh_data.vertices.bind()
        uniforms.set('mesh.vertices', 0)

        glActiveTexture(GL_TEXTURE1)
        self.mesh_data.elements.bind()
        uniforms.set('mesh.elements', 1)

        glActiveTexture(GL_TEXTURE2)
        self.volume_values.bind()
        uniforms.set('coefficients', 2)

        uniforms.set('mesh.surface_curved_offset', self.mesh.nv)
        uniforms.set('mesh.volume_elements_offset', self.mesh_data.volume_elements_offset)

        glPolygonMode( GL_FRONT_AND_BACK, GL_FILL );
        instances = (self.getOrder()*(2**self.getSubdivision()))**3
        self.iso_surface_program.attributes.bind('element', self.filter_buffer)
        glDrawTransformFeedbackInstanced(GL_POINTS, self.filter_feedback, instances)
        self.iso_surface_vao.unbind()

    def renderVectors(self, settings):
        model, view, projection = settings.model, settings.view, settings.projection
        glUseProgram(self.vector_program.id)
        self.vector_vao.bind()

        uniforms = self.vector_program.uniforms
        uniforms.set('P',projection)
        uniforms.set('MV',view*model)
        uniforms.set('colormap_min', 1e99)
        uniforms.set('colormap_max', -1e99)
        uniforms.set('colormap_linear', settings.colormap_linear)
        uniforms.set('clipping_plane', settings.clipping_plane)
        uniforms.set('do_clipping', True);
        uniforms.set('subdivision', 2**self.getSubdivision()-1)
        uniforms.set('order', self.getOrder())

        if(self.mesh.dim==2):
            uniforms.set('element_type', 10)
        if(self.mesh.dim==3):
            uniforms.set('element_type', 20)

        glActiveTexture(GL_TEXTURE0)
        self.mesh_data.vertices.bind()
        uniforms.set('mesh.vertices', 0)

        glActiveTexture(GL_TEXTURE1)
        self.mesh_data.elements.bind()
        uniforms.set('mesh.elements', 1)

        glActiveTexture(GL_TEXTURE2)
        self.volume_values.bind()
        uniforms.set('coefficients', 2)

        uniforms.set('mesh.surface_curved_offset', self.mesh.nv)
        uniforms.set('mesh.volume_elements_offset', self.mesh_data.volume_elements_offset)

        glPolygonMode( GL_FRONT_AND_BACK, GL_FILL );
        glDrawArrays(GL_POINTS, 0, self.mesh.ne)
        self.vector_vao.unbind()

    def renderClippingPlane(self, settings):
        self._filterElements(settings, 0)
        model, view, projection = settings.model, settings.view, settings.projection
        glUseProgram(self.clipping_program.id)
        self.clipping_vao.bind()

        uniforms = self.clipping_program.uniforms
        uniforms.set('P',projection)
        uniforms.set('MV',view*model)
        uniforms.set('colormap_min', settings.colormap_min)
        uniforms.set('colormap_max', settings.colormap_max)
        uniforms.set('colormap_linear', settings.colormap_linear)
        uniforms.set('clipping_plane_deformation', False)
        uniforms.set('clipping_plane', settings.clipping_plane)
        uniforms.set('do_clipping', False);
        uniforms.set('subdivision', 2**self.getSubdivision()-1)
        uniforms.set('order', self.getOrder())
        if self.cf.dim > 1:
            uniforms.set('component', self.getComponent())
        else:
            uniforms.set('component', 0)

        if(self.mesh.dim==2):
            uniforms.set('element_type', 10)
        if(self.mesh.dim==3):
            uniforms.set('element_type', 20)

        glActiveTexture(GL_TEXTURE0)
        self.mesh_data.vertices.bind()
        uniforms.set('mesh.vertices', 0)

        glActiveTexture(GL_TEXTURE1)
        self.mesh_data.elements.bind()
        uniforms.set('mesh.elements', 1)

        glActiveTexture(GL_TEXTURE2)
        self.volume_values.bind()
        uniforms.set('coefficients', 2)

        uniforms.set('mesh.surface_curved_offset', self.mesh.nv)
        uniforms.set('mesh.volume_elements_offset', self.mesh_data.volume_elements_offset)

        uniforms.set('is_complex', self.cf.is_complex)
        if self.cf.is_complex:
            glActiveTexture(GL_TEXTURE3)
            self.volume_values_imag.bind()
            uniforms.set('coefficients_imag', 3)

            uniforms.set('complex_vis_function', self.getComplexEvalFunc())
            w = cmath.exp(1j*self.getComplexPhaseShift()/180.0*math.pi)
            uniforms.set('complex_factor', [w.real, w.imag])


        glPolygonMode( GL_FRONT_AND_BACK, GL_FILL );
        self.clipping_program.attributes.bind('element', self.filter_buffer)
        glDrawTransformFeedback(GL_POINTS, self.filter_feedback)
        self.clipping_vao.unbind()


    def render(self, settings):
        if not self.active:
            return

        if self.getAutoscale():
            comp = 0 if self.cf.dim==1 else self.getComponent()
            settings.colormap_min = self.min_values[comp]
            settings.colormap_max = self.max_values[comp]
        else:
            settings.colormap_min = self.getColorMapMin()
            settings.colormap_max = self.getColorMapMax()
        settings.colormap_linear = self.getColorMapLinear()

        if self.mesh.dim==1:
            self.render1D(settings)

        if self.mesh.dim > 1:
            if self.getShowSurface():
                self.renderSurface(settings)

        if self.mesh.dim > 2:
            if self.getShowIsoSurface():
                self.renderIsoSurface(settings)
            if self.getShowClippingPlane():
                self.renderClippingPlane(settings)

        if self.cf.dim > 1:
            if self.getShowVectors():
                self.renderVectors(settings)

class GeometryScene(SceneObject):
    @inmain_decorator(wait_for_return=True)
    def __init__(self, geo, *args, **kwargs):
        super().__init__(*args,**kwargs)
        self.geo = geo

    def initGL(self):
        if self.gl_initialized:
            return
        super().initGL()
        self.program = Program('geo.vert', 'mesh.frag')
        self.colors = Texture(GL_TEXTURE_1D, GL_RGBA)
        self.vao = VertexArray()

    @inmain_decorator(True)
    def update(self):
        super().update()
        self.geo_data = self.getGeoData()
        self.surf_colors = { name : [0,0,255,255] for name in set(self.geo_data.surfnames)}
        self.colors.store([self.surf_colors[name][i] for name in self.geo_data.surfnames for i in range(4)],
                          data_format=GL_UNSIGNED_BYTE)

    def updateColors(self):
        self.colors.store(sum(([color.red(), color.green(), color.blue(), color.alpha()] for color in self.colorpicker.getColors()),[]),data_format=GL_UNSIGNED_BYTE)

    def getQtWidget(self, updateGL, params):
        super().getQtWidget(updateGL, params)
        self.colorpicker = wid.CollColors(self.surf_colors.keys(), initial_color = (0,0,255,255))
        self.colorpicker.colors_changed.connect(self.updateColors)
        self.colorpicker.colors_changed.connect(updateGL)
        self.updateColors()
        self.widgets.addGroup("Surface Colors", self.colorpicker)
        return self.widgets

    def getGeoData(self):
        return GeoData(self.geo)

    def getBoundingBox(self):
        return self.geo_data.min, self.geo_data.max

    def render(self, settings):
        if not self.active:
            return
        glUseProgram(self.program.id)
        self.vao.bind()
        model, view, projection = settings.model, settings.view, settings.projection
        uniforms = self.program.uniforms
        uniforms.set('P', projection)
        uniforms.set('MV', view*model)

        glActiveTexture(GL_TEXTURE0)
        self.geo_data.vertices.bind()
        uniforms.set('vertices', 0)

        glActiveTexture(GL_TEXTURE1)
        self.geo_data.triangles.bind()
        uniforms.set('triangles',1)

        glActiveTexture(GL_TEXTURE2)
        self.geo_data.normals.bind()
        uniforms.set('normals',2)

        glActiveTexture(GL_TEXTURE3)
        self.colors.bind()
        uniforms.set('colors',3)

        uniforms.set('wireframe',False)
        uniforms.set('clipping_plane', settings.clipping_plane)
        uniforms.set('do_clipping', True)
        uniforms.set('light_ambient', 0.3)
        uniforms.set('light_diffuse', 0.7)
        glPolygonMode(GL_FRONT_AND_BACK, GL_FILL )
<<<<<<< HEAD
        glDrawArrays(GL_TRIANGLES, 0, self.geo_data.npoints)
=======
        glDrawArrays(GL_TRIANGLES, 0, self.geo_data.ntriangles)
        self.vao.unbind()
>>>>>>> 392671c0
<|MERGE_RESOLUTION|>--- conflicted
+++ resolved
@@ -1516,9 +1516,5 @@
         uniforms.set('light_ambient', 0.3)
         uniforms.set('light_diffuse', 0.7)
         glPolygonMode(GL_FRONT_AND_BACK, GL_FILL )
-<<<<<<< HEAD
         glDrawArrays(GL_TRIANGLES, 0, self.geo_data.npoints)
-=======
-        glDrawArrays(GL_TRIANGLES, 0, self.geo_data.ntriangles)
-        self.vao.unbind()
->>>>>>> 392671c0
+        self.vao.unbind()