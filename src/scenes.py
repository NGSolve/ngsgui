--- conflicted
+++ resolved
@@ -515,17 +515,12 @@
 
         self.qtWidget = None
         self.gl_initialized = False
-<<<<<<< HEAD
         self.show_wireframe = wireframe
         self.show_surface = surface
         self.show_elements = elements
         self.shrink = shrink
-=======
-        self.show_wireframe = True
-        self.show_surface = True
         self.tesslevelinner = 8.0
         self.tesslevelouter = 8.0
->>>>>>> 94abd77b
 
     def initGL(self):
         if self.gl_initialized:
@@ -610,11 +605,8 @@
         if self.show_wireframe:
             self.renderWireframe(settings)
 
-<<<<<<< HEAD
         if self.show_elements:
             self.renderElements(settings)
-=======
->>>>>>> 94abd77b
 
     def renderMesh(self, settings):
         glBindVertexArray(self.surface_vao)
@@ -659,116 +651,9 @@
         glDrawArrays(GL_PATCHES, 0, 3*self.mesh_data.ntrigs)
         glDisable(GL_POLYGON_OFFSET_LINE)
 
-<<<<<<< HEAD
     def renderElements(self, settings):
         glBindVertexArray(self.elements_vao)
         glUseProgram(self.element_program.id)
-=======
-
-    def updateIndexColors(self):
-        colors = []
-        for c in self.bccolors.getColors():
-            colors.append(c.red())
-            colors.append(c.green())
-            colors.append(c.blue())
-            colors.append(c.alpha())
-        self.index_colors = colors
-        glBindTexture(GL_TEXTURE_1D, self.tex_index_color)
-        glTexImage1D(GL_TEXTURE_1D, 0,GL_RGBA, self.mesh_data.trig_max_index+1, 0, GL_RGBA, GL_UNSIGNED_BYTE, bytes(self.index_colors))
-
-    def setShowWireframe(self, show_wireframe):
-        self.show_wireframe = show_wireframe
-
-    def setShowSurface(self, show_surface):
-        self.show_surface = show_surface
-
-    def setTessInner(self, value):
-        self.tesslevelinner = value
-
-    def setTessOuter(self, value):
-        self.tesslevelouter = value
-
-    def getQtWidget(self, updateGL, params):
-        if self.qtWidget!=None:
-            return self.qtWidget
-
-        self.bccolors = CollColors(self.mesh.GetBoundaries())
-        self.bccolors.colors_changed.connect(self.updateIndexColors)
-        self.bccolors.colors_changed.connect(updateGL)
-        self.updateIndexColors()
-
-        widgets = super().getQtWidget(updateGL, params)
-        widgets["BCColors"] = self.bccolors
-
-        helper = GUIHelper(updateGL)
-        cb_mesh = helper.CheckBox("Surface", self.setShowSurface, self.show_surface)
-        cb_wireframe = helper.CheckBox("Wireframe", self.setShowWireframe, self.show_wireframe)
-
-        widgets["Components"] = ArrangeV(cb_mesh, cb_wireframe)
-
-        inner = QtWidgets.QDoubleSpinBox()
-        inner.setRange(0, 20)
-        inner.valueChanged[float].connect(self.setTessInner)
-        inner.setSingleStep(1.0)
-        inner.valueChanged[float].connect(updateGL)
-        outer = QtWidgets.QDoubleSpinBox()
-        outer.setRange(0, 20)
-        outer.valueChanged[float].connect(self.setTessOuter)
-        outer.setSingleStep(1.0)
-        outer.valueChanged[float].connect(updateGL)
-        widgets["Tesselation"] = ArrangeV(inner,outer)
-        return widgets
-
-
-class MeshElementsScene(BaseMeshSceneObject):
-    def __init__(self, mesh, **kwargs):
-        super().__init__(mesh, **kwargs)
-
-        self.qtWidget = None
-        self.gl_initialized = False
-        self.shrink = 1.0
-
-    def initGL(self):
-        if self.gl_initialized:
-            return
-
-        super().initGL()
-
-        self.vao = glGenVertexArrays(1)
-        glBindVertexArray(self.vao)
-
-        shaders = [
-            Shader('elements.vert'),
-            Shader('elements.geom'),
-            Shader('elements.frag')
-        ]
-        self.program = Program(shaders)
-
-        self.gl_initialized = True
-        glBindVertexArray(0)
-
-    def update(self):
-        self.initGL()
-        glBindVertexArray(self.vao)
-        self.mat_colors = [0,0,255,255] * (self.mesh_data.tet_max_index+1)
-
-        attributes = self.program.attributes
-        attributes.bind('pos', self.mesh_data.tet_coordinates)
-        # attributes.bind('bary_pos', self.mesh_data.tet_bary_coordinates)
-        attributes.bind('corners', self.mesh_data.tet_element_coordinates)
-        attributes.bind('index', self.mesh_data.tet_element_index)
-
-        self.tex_mat_color = Texture(GL_TEXTURE_1D, GL_RGBA)
-        self.tex_mat_color.store(self.mat_colors, GL_UNSIGNED_BYTE, self.mesh_data.tet_max_index+1)
-
-        glBindVertexArray(0)
-
-    def render(self, settings):
-        if not self.active:
-            return
-        glBindVertexArray(self.vao)
-        glUseProgram(self.program.id)
->>>>>>> 94abd77b
 
         model, view, projection = settings.model, settings.view, settings.projection
 
