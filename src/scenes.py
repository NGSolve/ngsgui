--- conflicted
+++ resolved
@@ -1214,12 +1214,7 @@
     @inmain_decorator(True)
     def initGL(self):
         super().initGL()
-<<<<<<< HEAD
         self.window.glWidget._rotation_enabled = False
-=======
-        self.vao = VertexArray()
-        # self.window.glWidget._rotation_enabled = False
->>>>>>> aed6c10b
         self.vertices = ArrayBuffer()
         self.domains = ArrayBuffer()
         self._tex_bc_colors = Texture(GL_TEXTURE_1D, GL_RGBA)
