--- conflicted
+++ resolved
@@ -1,14 +1,6 @@
 
 import ngsolve
-<<<<<<< HEAD
-# from .gl import *
 import numpy
-# import time
-# from . import glmath
-# from . import ngui
-=======
-import numpy
->>>>>>> 388b0519
 
 from .gl import Texture, getProgram, ArrayBuffer, VertexArray, TextRenderer
 from . import widgets as wid
@@ -28,244 +20,6 @@
 class BaseScene():
     """Base class for drawing opengl objects.
 
-<<<<<<< HEAD
-import ngsolve
-import numpy
-import ctypes
-
-
-class CMeshData:
-    """Helper class to avoid redundant copies of the same mesh on the GPU."""
-
-    """
-    Vertex data:
-        vec3 pos
-
-    Surface elements:
-        int v0,v1,v2;
-        int curved_id; // to fetch curved element data, negative if element is not curved
-
-    Surface curved elements:
-        vec3 pos[3];     // Additional points for P2 interpolation
-        vec3 normal[3];  // Normals for outer vertices
-
-    Volume elements:
-        int v0,v1,v2,v3;
-        int curved_id; // to fetch curved element data, negative if element is not curved
-
-    Volume curved elements:
-        vec3 pos[6]; // Additional points for p2 interpolation
-
-    Solution data (volume or surface):
-        float values[N];   // N depends on order, subdivision
-        vec3 gradients[N]; // N depends on order, subdivision
-
-    """
-
-    def __init__(self, mesh):
-        import weakref
-        self.mesh = weakref.ref(mesh)
-        self.elements = Texture(GL_TEXTURE_BUFFER, GL_R32I)
-        self.vertices = Texture(GL_TEXTURE_BUFFER, GL_RGB32F)
-        mesh._opengl_data = self
-        self.timestamp = self.mesh().ngmesh._timestamp
-        self.update()
-
-    def check_timestamp(self):
-        if self.timestamp != self.mesh().ngmesh._timestamp:
-            self.timestamp = self.mesh().ngmesh._timestamp
-            self.mesh()._updateBuffers()
-            print("do update")
-            self.update()
-        return self
-
-    @inmain_decorator(True)
-    def update(self):
-        meshdata = ngui.GetMeshData(self.mesh())
-
-        self.vertices.store(meshdata['vertices'])
-        self.elements.store(meshdata["elements"])
-        self.nedge_elements = meshdata["n_edge_elements"]
-        self.nedges = meshdata["n_edges"]
-        self.nperiodic_vertices = meshdata["n_periodic_vertices"]
-
-        self.edges_offset = meshdata["edges_offset"]
-        self.periodic_vertices_offset = meshdata["periodic_vertices_offset"]
-        self.nsurface_elements = meshdata["n_surface_elements"]
-        self.volume_elements_offset = meshdata["volume_elements_offset"]
-        self.surface_elements_offset = meshdata["surface_elements_offset"]
-
-        self.min = meshdata['min']
-        self.max = meshdata['max']
-
-
-        new_els = {}
-        verts,new_els = ngui.GetMeshData2(self.mesh())
-        self.vertices.store(verts)
-        for vb in new_els:
-            for ei in new_els[vb]:
-                ei.tex = Texture(GL_TEXTURE_BUFFER, GL_R32I)
-                ei.tex.store(numpy.array(ei.data, dtype=numpy.int32))
-        self.new_els = new_els
-
-
-def MeshData(mesh):
-    """Helper function to avoid redundant copies of the same mesh on the GPU."""
-    if hasattr(mesh,"_opengl_data"):
-        return mesh._opengl_data.check_timestamp()
-    else:
-        return CMeshData(mesh)
-
-class CGeoData:
-    def __init__(self, geo):
-        import weakref
-        self.geo = weakref.ref(geo)
-        self.vertices = Texture(GL_TEXTURE_BUFFER, GL_RGB32F)
-        self.triangles = Texture(GL_TEXTURE_BUFFER, GL_RGBA32I)
-        self.normals = Texture(GL_TEXTURE_BUFFER, GL_RGB32F)
-        geo._opengl_data = self
-        self.update()
-
-    @inmain_decorator(True)
-    def update(self):
-        geodata = self.getGeoData()
-        self.vertices.store(geodata["vertices"])
-        self.triangles.store(geodata["triangles"])
-        self.normals.store(geodata["normals"])
-        self.surfnames = geodata["surfnames"]
-        self.min = geodata["min"]
-        self.max = geodata["max"]
-        self.npoints = len(geodata["triangles"])//4*3
-
-    def getGeoData(self):
-        return ngui.GetGeoData(self.geo())
-
-def GeoData(geo):
-    try:
-        return geo._opengl_data
-    except:
-        return CGeoData(geo)
-
-
-class TextRenderer:
-    class Font:
-        pass
-
-    def __init__(self):
-        self.fonts = {}
-
-        self.vao = VertexArray()
-        self.addFont(0)
-
-        self.characters = ArrayBuffer(usage=GL_DYNAMIC_DRAW)
-        self.vao.unbind()
-
-    def addFont(self, font_size):
-        self.vao.bind()
-        font = TextRenderer.Font()
-        font.size = font_size
-
-        db = QtGui.QFontDatabase()
-        qfont = db.systemFont(db.FixedFont)
-        if font_size>0:
-            qfont.setPointSize(font_size)
-        else:
-            self.fonts[0] = font
-
-        self.fonts[qfont.pointSize()] = font
-
-        metrics = QtGui.QFontMetrics(qfont)
-
-        font.width = metrics.maxWidth()
-        font.height = metrics.height()
-
-        font.tex_width = (1+128-32)*metrics.maxWidth()
-        font.tex_width = (font.tex_width+3)//4*4 # should be multiple of 4
-        font.tex_height = metrics.height()
-        for i in range(32,128):
-            c = bytes([i]).decode()
-
-        image = QtGui.QImage(font.tex_width, font.tex_height, QtGui.QImage.Format_Grayscale8)
-        image.fill(QtCore.Qt.black)
-
-        painter = QtGui.QPainter()
-        painter.begin(image)
-        painter.setFont(qfont)
-        painter.setPen(QtCore.Qt.white)
-        for i in range(32,128):
-            w = metrics.maxWidth()
-            text = bytes([i]).decode()
-            painter.drawText((i-32)*w,0, (i+1-32)*w, font.height, QtCore.Qt.AlignTop | QtCore.Qt.AlignLeft, text)
-        painter.end()
-        Z = numpy.array(image.bits()).reshape(font.tex_height, font.tex_width)
-
-        font.tex = Texture(GL_TEXTURE_2D, GL_RED)
-        font.tex.store(Z, GL_UNSIGNED_BYTE, Z.shape[1], Z.shape[0] )
-        glTexParameteri( GL_TEXTURE_2D, GL_TEXTURE_MAG_FILTER, GL_NEAREST )
-        glTexParameteri( GL_TEXTURE_2D, GL_TEXTURE_MIN_FILTER, GL_NEAREST )
-
-        self.vao.unbind()
-
-    def draw(self, rendering_params, text, pos, font_size=0, use_absolute_pos=True, alignment=QtCore.Qt.AlignTop|QtCore.Qt.AlignLeft):
-
-        if not font_size in self.fonts:
-            self.addFont(font_size)
-
-        self.vao.bind()
-        prog = getProgram('font.vert', 'font.geom', 'font.frag')
-
-        viewport = glGetIntegerv( GL_VIEWPORT )
-        screen_width = viewport[2]-viewport[0]
-        screen_height = viewport[3]-viewport[1]
-
-        font = self.fonts[font_size]
-        font.tex.bind()
-
-        uniforms = prog.uniforms
-        uniforms.set('font_width_in_texture', font.width/font.tex_width)
-        uniforms.set('font_height_in_texture', font.height/font.tex_height)
-        uniforms.set('font_width_on_screen', 2*font.width/screen_width)
-        uniforms.set('font_height_on_screen', 2*font.height/screen_height)
-
-        if not use_absolute_pos:
-            x = ngsolve.bla.Vector(4)
-            for i in range(3):
-                x[i] = pos[i]
-            x[3] = 1.0
-            model, view, projection = rendering_params.model, rendering_params.view, rendering_params.projection
-            x = projection*view*model*x
-            for i in range(3):
-                pos[i] = x[i]/x[3]
-
-
-        text_width = len(text)*2*font.width/screen_width
-        text_height = 2*font.height/screen_height
-
-        if alignment&QtCore.Qt.AlignRight:
-            pos[0] -= text_width
-        if alignment&QtCore.Qt.AlignBottom:
-            pos[1] += text_height
-
-        if alignment&QtCore.Qt.AlignCenter:
-            pos[0] -= 0.5*text_width
-        if alignment&QtCore.Qt.AlignVCenter:
-            pos[1] += 0.5*text_height
-
-        uniforms.set('start_pos', pos)
-
-        s = numpy.array(list(text.encode('ascii', 'ignore')), dtype=numpy.uint8)
-        self.characters.store(s)
-
-        char_id = glGetAttribLocation(prog.id, b'char_')
-        glVertexAttribIPointer(char_id, 1, GL_UNSIGNED_BYTE, 0, ctypes.c_void_p());
-        glEnableVertexAttribArray( char_id )
-
-        glPolygonMode( GL_FRONT_AND_BACK, GL_FILL );
-        glDrawArrays(GL_POINTS, 0, len(s))
-        self.vao.unbind()
-
-class SceneObject():
-=======
 Parameters
 ----------
 active : bool = True
@@ -273,7 +27,6 @@
 name : str = type(self).__name__ + scene_counter
   Name of scene in right hand side menu.
 """
->>>>>>> 388b0519
     scene_counter = 1
     @inmain_decorator(wait_for_return=True)
     def __init__(self,active=True, name = None, **kwargs):
@@ -768,16 +521,7 @@
         uniforms.set('light_diffuse', 0.0)
         uniforms.set('TessLevel', self.getGeomSubdivision())
         uniforms.set('wireframe', True)
-<<<<<<< HEAD
-        if self.getShowEdges():
-#             glEnable( GL_LINE_SMOOTH );
-#             glEnable( GL_BLEND );
-#             glBlendFunc( GL_SRC_ALPHA, GL_ONE_MINUS_SRC_ALPHA );
-#             glPolygonOffset (-1.0, -1.0)
-#             glEnable(GL_POLYGON_OFFSET_LINE)
-=======
         if self.mesh.dim > 2 and self.getShowEdges():
->>>>>>> 388b0519
             glPatchParameteri(GL_PATCH_VERTICES, 1)
             glDrawArrays(GL_PATCHES, 0, self.mesh_data.nedges)
             glDisable(GL_POLYGON_OFFSET_LINE)
