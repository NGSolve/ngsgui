--- conflicted
+++ resolved
@@ -22,27 +22,6 @@
       return py::array_t<T>(0, nullptr);
 }
 
-inline IntegrationRule GetReferenceRuleNoSIMD( int dim, int order, int subdivision )
-{
-  IntegrationRule ir;
-  int n = (order)*(subdivision+1)+1;
-  const double h = 1.0/(n-1);
-  if(dim==2) {
-      for (auto j : Range(n))
-          for (auto i : Range(n-j))
-              ir.Append(IntegrationPoint(i*h, j*h, 0.0));
-  }
-
-  if(dim==3) {
-      for (auto k : Range(n))
-        for (auto j : Range(n-k))
-            for (auto i : Range(n-j-k))
-              ir.Append(IntegrationPoint(i*h, j*h, k*h));
-  }
-
-  return ir;
-}
-
 inline SIMD_IntegrationRule GetReferenceRule( int dim, int order, int subdivision )
 {
   IntegrationRule ir;
@@ -90,56 +69,6 @@
             min = std::numeric_limits<float>::max();
             max = std::numeric_limits<float>::min();
 
-<<<<<<< HEAD
-            try
-              {
-                for (auto el : ma->Elements(vb)) {
-                  auto verts = el.Vertices();
-                  HeapReset hr(lh);
-                  ElementTransformation & eltrans = ma->GetTrafo (el, lh);
-                  if(ma->GetDimension()==2 && vb==VOL) {
-                    SIMD_MappedIntegrationRule<2,2> mir(ir, eltrans, lh);
-                    cf->Evaluate(mir, values);
-                  }
-                  else if(ma->GetDimension()==3 && vb==BND) {
-                    SIMD_MappedIntegrationRule<2,3> mir(ir, eltrans, lh);
-                    cf->Evaluate(mir, values);
-                  }
-                  else if(ma->GetDimension()==3 && vb==VOL) {
-                    SIMD_MappedIntegrationRule<3,3> mir(ir, eltrans, lh);
-                    cf->Evaluate(mir, values);
-                  }
-                  FlatVector<double> vals(ir.GetNIP(), &values(0,0));
-                  for (auto k : Range(nip))
-                    res.Append(vals[k]);
-                }
-              }
-            catch(ExceptionNOSIMD e)
-              {
-                res.SetSize0();
-                IntegrationRule ir = GetReferenceRuleNoSIMD(dim,order,subdivision);
-                FlatMatrix<double> values(ir.Size(),1,lh);
-                for (auto el : ma->Elements(vb))
-                  {
-                    HeapReset hr(lh);
-                    ElementTransformation & eltrans = ma->GetTrafo (el, lh);
-                    if(ma->GetDimension()==2 && vb==VOL) {
-                      MappedIntegrationRule<2,2> mir(ir, eltrans, lh);
-                      cf->Evaluate(mir, values);
-                    }
-                    else if(ma->GetDimension()==3 && vb==BND) {
-                      MappedIntegrationRule<2,3> mir(ir, eltrans, lh);
-                      cf->Evaluate(mir, values);
-                    }
-                    else if(ma->GetDimension()==3 && vb==VOL) {
-                      MappedIntegrationRule<3,3> mir(ir, eltrans, lh);
-                      cf->Evaluate(mir, values);
-                    }
-                    for (auto k : Range(nip))
-                      res.Append(values(k,0));
-                  }
-              }
-=======
             for (auto el : ma->Elements(vb)) {
                 auto verts = el.Vertices();
                 HeapReset hr(lh);
@@ -172,7 +101,6 @@
                 res[i] = min[i];
                 res[ncomps + i] = max[i];
             }
->>>>>>> 7c8dd3fb
           py::gil_scoped_acquire ac;
           return MoveToNumpyArray(res);
       },py::call_guard<py::gil_scoped_release>());
