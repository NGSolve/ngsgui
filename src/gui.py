--- conflicted
+++ resolved
@@ -3,12 +3,8 @@
 from . import code_editor
 from . widgets import ArrangeV
 from .thread import inthread, inmain_decorator
-<<<<<<< HEAD
-from . import ngui
-=======
 from .menu import MenuBarWithDict
 from .console import NGSJupyterWidget, MultiQtKernelManager
->>>>>>> 388b0519
 
 import sys, textwrap, inspect, re, pkgutil, ngsolve, ngui, pickle, os
 
