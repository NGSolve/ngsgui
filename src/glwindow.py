--- conflicted
+++ resolved
@@ -245,15 +245,10 @@
 
     def __init__(self,shared=None, *args, **kwargs):
         f = QtOpenGL.QGLFormat()
-<<<<<<< HEAD
-        f.setVersion(4,0)
+        f.setVersion(3,2)
         f.setProfile(QtOpenGL.QGLFormat.CoreProfile)
         if _debug:
             f.setOption(QtGui.QSurfaceFormat.DebugContext)
-=======
-        f.setVersion(3,2)
-        f.setProfile(QtOpenGL.QGLFormat.CoreProfile)
->>>>>>> bc576cb5
         QtOpenGL.QGLFormat.setDefaultFormat(f)
         super().__init__(shareWidget=shared, *args, **kwargs)
         if shared is None:
