--- conflicted
+++ resolved
@@ -211,7 +211,6 @@
                     self._text_renderer.draw(self.renderingParameters, '{:.2g}'.format(val).replace("e+", "e"), [x,y0-0.03,0], alignment=QtCore.Qt.AlignCenter|QtCore.Qt.AlignTop)
             GL.glEnable(GL.GL_DEPTH_TEST)
 
-<<<<<<< HEAD
 class RenderingParameters:
     def __init__(self):
         self.rotmat = glmath.Identity()
@@ -340,8 +339,6 @@
         for i in range(3):
             self.clipping_point[i] = point[i]
 
-=======
->>>>>>> 6e7db77e
 class WindowTab(QtWidgets.QWidget):
     def __init__(self, *args, **kwargs):
         super().__init__(*args, **kwargs)
