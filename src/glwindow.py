
from . import glmath, scenes
from . import widgets as wid
from . import gl as mygl
from .plot import PlotTab
import copy
from .widgets import ArrangeV, ArrangeH
from .thread import inthread, inmain_decorator
from qtconsole.inprocess import QtInProcessRichJupyterWidget
<<<<<<< HEAD
from .config import icon_path
from .config import debug as _debug
=======
from ngsgui.icons import location as icon_path
>>>>>>> 162290d2
import numpy as np

import time
from ngsolve.bla import Vector
from math import exp, sqrt

from PySide2 import QtWidgets, QtOpenGL, QtCore, QtGui
from OpenGL import GL
import pickle


class ToolBoxItem(QtWidgets.QWidget):
    def __init__(self, window, scene, *args, **kwargs):
        super().__init__(*args, **kwargs)
        layout = QtWidgets.QVBoxLayout()
        for item in scene.widgets.groups:
            layout.addWidget(item)
        self.setLayout(layout)
        self.layout().setAlignment(QtCore.Qt.AlignTop)
        self.scene = scene
        self.window = window

    def changeActive(self):
        self.scene.active = not self.scene.active
        self.window.glWidget.updateGL()

    def mousePressEvent(self, event):
        drag = QtGui.QDrag(self)
        mime_data = QtCore.QMimeData()
        dump = pickle.dumps(self.scene)
        mime_data.setData("scene", dump)
        drag.setMimeData(mime_data)
        drag.start()

class SceneToolBox(QtWidgets.QToolBox):
    ic_visible = icon_path + "/visible.png"
    ic_hidden = icon_path + "/hidden.png"
    def __init__(self, window):
        super().__init__()
        self.window = window
        self.scenes = []

    def addScene(self, scene):
        self.scenes.append(scene)
        icon = QtGui.QIcon(SceneToolBox.ic_visible if scene.active else SceneToolBox.ic_hidden)
        widget = ToolBoxItem(self.window,scene)
        self.setCurrentIndex(self.addItem(widget,icon, scene.name))

    def mousePressEvent(self, event):
        if event.buttons() == QtCore.Qt.RightButton:
            event.accept()
            clicked = self.childAt(event.pos())
            i = 0
            index = None
            while self.layout().itemAt(i) is not None:
                if self.layout().itemAt(i).widget() == clicked:
                    index = i//2
                i += 1
            if index is not None:
                widget = self.widget(index)
                widget.changeActive()
                if widget.scene.active:
                    self.setCurrentIndex(index)
                self.setItemIcon(index, QtGui.QIcon(SceneToolBox.ic_visible if
                                                    widget.scene.active else SceneToolBox.ic_hidden))
        if event.buttons() == QtCore.Qt.MidButton:
            event.accept()
            clicked = self.childAt(event.pos())
            i = 0
            index = None
            while self.layout().itemAt(i) is not None:
                if self.layout().itemAt(i).widget() == clicked:
                    index = i//2
                i += 1
            if index is not None:
                scene = self.scenes[index]
                self.scenes.remove(scene)
                self.removeItem(index)
                self.window.glWidget.scenes.remove(scene)
                self.window.glWidget.updateGL()

class RenderingParameters:
    def __init__(self):
        self.rotmat = glmath.Identity()
        self.zoom = 0.0
        self.ratio = 1.0
        self.dx = 0.0
        self.dy = 0.0
        self.min = Vector(3)
        self.min[:] = 0.0
        self.max = Vector(3)
        self.max[:] = 0.0

        self.clipping_rotmat = glmath.Identity()
        self.clipping_normal = Vector(4)
        self.clipping_normal[0] = 1.0
        self.clipping_point = Vector(3)
        self.clipping_dist = 0.0

        self.colormap_min = 0
        self.colormap_max = 1
        self.colormap_linear = False

        self.fastmode = False

    def __getstate__(self):
        return (np.array(self.rotmat), self.zoom, self.ratio, self.dx, self.dy, np.array(self.min),
                np.array(self.max), np.array(self.clipping_rotmat), np.array(self.clipping_normal),
                np.array(self.clipping_point), self.clipping_dist, self.colormap_min, self.colormap_max,
                self.colormap_linear, self.fastmode)

    def __setstate__(self,state):
        self.__init__()
        rotmat, self.zoom, self.ratio, self.dx, self.dy, _min, _max, cl_rotmat, cl_normal, cl_point, self.clipping_dist, self.colormap_min, self.colormap_max, self.colormap_linear, self.fastmode = state
        for i in range(4):
            for j in range(4):
                self.rotmat[i,j] = rotmat[i,j]
                self.clipping_rotmat[i,j] = cl_rotmat[i,j]
            self.clipping_normal[i] = cl_normal[i]
        for i in range(3):
            self.min[i] = _min[i]
            self.max[i] = _max[i]
            self.clipping_point[i] = cl_point[i]

    @property
    def center(self):
        return 0.5*(self.min+self.max)

    @property
    def _modelSize(self):
        return sqrt(sum((self.max[i]-self.min[i])**2 for i in range(3)))

    @property
    def model(self):
        mat = glmath.Identity();
        mat = self.rotmat*mat;
        mat = glmath.Scale(2./self._modelSize) * mat
        mat = glmath.Translate(self.dx, -self.dy, -0 )*mat;
        mat = glmath.Scale(exp(-self.zoom/100))*mat;
        mat = glmath.Translate(0, -0, -5 )*mat;
        mat = mat*glmath.Translate(-self.center[0], -self.center[1], -self.center[2]) #move to center
        return mat

    @property
    def view(self):
        return glmath.LookAt()

    @property
    def projection(self):
        return glmath.Perspective(0.8, self.ratio, .1, 20)

    @property
    def clipping_plane(self):
        x = self.clipping_rotmat * self.clipping_normal
        d = glmath.Dot(self.clipping_point,x[0:3])
        x[3] = -d
        x[3] = x[3]-self.clipping_dist
        return x

    def getClippingPlaneNormal(self):
        x = self.clipping_rotmat * self.clipping_normal
        return x[0:3]

    def getClippingPlanePoint(self):
        return self.clipping_point

    def setClippingPlaneNormal(self, normal):
        for i in range(3):
            self.clipping_normal[i] = normal[i]
        self.clipping_rotmat = glmath.Identity()

    def setClippingPlanePoint(self, point):
        for i in range(3):
            self.clipping_point[i] = point[i]


class WindowTab(QtWidgets.QWidget):
    def __init__(self, *args, **kwargs):
        super().__init__(*args, **kwargs)
        self._startup_scenes = []

    def create(self,sharedContext):
        self.glWidget = GLWidget(shared=sharedContext)
        self.glWidget.makeCurrent()

        buttons = QtWidgets.QVBoxLayout()

        btnZoomReset = QtWidgets.QPushButton("ZoomReset", self)
        btnZoomReset.clicked.connect(self.glWidget.ZoomReset)
        btnZoomReset.setMinimumWidth(1);

        buttons.addWidget(btnZoomReset)

        self.toolbox = SceneToolBox(self)

        splitter = QtWidgets.QSplitter()
        splitter.addWidget(self.glWidget)
        tbwidget = QtWidgets.QWidget()
        tbwidget.setLayout(ArrangeV(self.toolbox, buttons))
        splitter.addWidget(tbwidget)
        splitter.setOrientation(QtCore.Qt.Horizontal)
        splitter.setSizes([75000, 25000])
        self.setLayout(ArrangeH(splitter))
        self.overlay = scenes.OverlayScene(name="Global options",
                                           rendering_parameters=self.glWidget._rendering_parameters)
        self.draw(self.overlay)
        for scene in self._startup_scenes:
            if isinstance(scene, scenes.OverlayScene):
                self.overlay.copyOptionsFrom(scene)
            else:
                self.draw(scene)

    def __getstate__(self):
        return (self.glWidget.scenes,)

    def __setstate__(self,state):
        self.__init__()
        self._startup_scenes = state[0]

    def isGLWindow(self):
        return True

    @inmain_decorator(True)
    def draw(self, scene):
        self.glWidget.makeCurrent()
        scene.window = self
        scene.update()
        self.glWidget.addScene(scene)
        self.toolbox.addScene(scene)


class GLWidget(QtOpenGL.QGLWidget):
    redraw_signal = QtCore.Signal()

    def __init__(self,shared=None, *args, **kwargs):
        f = QtOpenGL.QGLFormat()
        f.setVersion(4,0)
        f.setProfile(QtOpenGL.QGLFormat.CoreProfile)
        if _debug:
            f.setOption(QtGui.QSurfaceFormat.DebugContext)
        QtOpenGL.QGLFormat.setDefaultFormat(f)
        super().__init__(shareWidget=shared, *args, **kwargs)
        if shared is None:
            self.context().setFormat(f)
            self.context().create()
        self.scenes = []
        self._rotation_enabled = True
        self.do_rotate = False
        self.do_translate = False
        self.do_zoom = False
        self.do_move_clippingplane = False
        self.do_rotate_clippingplane = False
        self.old_time = time.time()
        self._rendering_parameters = RenderingParameters()

        self.redraw_update_done = QtCore.QWaitCondition()
        self.redraw_mutex = QtCore.QMutex()

        self.redraw_signal.connect(self.updateScenes)

        self.lastPos = QtCore.QPoint()
        self.lastFastmode = self._rendering_parameters.fastmode

    @inmain_decorator(True)
    def updateGL(self,*args,**kwargs):
        super().updateGL(*args,**kwargs)

    def ZoomReset(self):
        self._rendering_parameters.rotmat = glmath.Identity()
        self._rendering_parameters.zoom = 0.0
        self._rendering_parameters.dx = 0.0
        self._rendering_parameters.dy = 0.0
        self.updateGL()

    def minimumSizeHint(self):
        return QtCore.QSize(50, 50)

    def sizeHint(self):
        return QtCore.QSize(400, 400)

    def initializeGL(self):
        self.updateScenes()

    def updateScenes(self):
        self.redraw_mutex.lock()
        self.makeCurrent()
        for scene in self.scenes:
            if scene.active:
                scene.update()
        self.redraw_update_done.wakeAll()
        self.redraw_mutex.unlock()
        self.update()

    def paintGL(self):
        t = time.time() - self.old_time
        print("frames per second: ", 1.0/t)
        self.old_time = time.time()


        GL.glClearColor( 1, 1, 1, 0)
        GL.glClear(GL.GL_COLOR_BUFFER_BIT|GL.GL_DEPTH_BUFFER_BIT)
        GL.glEnable(GL.GL_DEPTH_TEST)
        GL.glDepthFunc(GL.GL_LEQUAL)
        GL.glEnable(GL.GL_BLEND);
        GL.glBlendFunc(GL.GL_SRC_ALPHA, GL.GL_ONE_MINUS_SRC_ALPHA);

        viewport = GL.glGetIntegerv( GL.GL_VIEWPORT )
        screen_width = viewport[2]-viewport[0]
        screen_height = viewport[3]-viewport[1]
        with mygl.Query(GL.GL_PRIMITIVES_GENERATED) as q:
            rp = copy.copy(self._rendering_parameters)
            rp.ratio = screen_width/max(screen_height,1)
            for scene in self.scenes:
                scene.render(rp) #model, view, projection)
        # print('\rtotal trigs drawn ' + str(q.value)+' '*10, end='')

    def addScene(self, scene):
        self.scenes.append(scene)
        self.scenes.sort(key=lambda x: x.deferRendering())
        box_min = Vector(3)
        box_max = Vector(3)
        box_min[:] = 1e99
        box_max[:] = -1e99
        for scene in self.scenes:
            if not scene.active:
                continue
            s_min, s_max = scene.getBoundingBox()
            for i in range(3):
                box_min[i] = min(s_min[i], box_min[i])
                box_max[i] = max(s_max[i], box_max[i])
        self._rendering_parameters.min = box_min
        self._rendering_parameters.max = box_max
        self.updateGL()

    def mouseDoubleClickEvent(self, event):
        import OpenGL.GLU
        viewport = GL.glGetIntegerv( GL.GL_VIEWPORT )
        x = event.pos().x()
        y = viewport[3]-event.pos().y()
        GL.glReadBuffer(GL.GL_FRONT);
        z = GL.glReadPixels(x, y, 1, 1, GL.GL_DEPTH_COMPONENT, GL.GL_FLOAT)
        params = self._rendering_parameters
        p = OpenGL.GLU.gluUnProject(
                x,y,z,
                (params.view*params.model).T.NumPy(),
                params.projection.T.NumPy(),
                viewport,
                )
        for scene in self.scenes:
            scene.doubleClickAction(p)


########################
# font
#         painter = QtGui.QPainter(self)
#         painter.drawLine(0, 0, 1, 1);
#         painter.end()

# ########################
#         GL.glUseProgram(0)
#         GL.glDisable(GL.GL_DEPTH_TEST)
#         GL.glMatrixMode(GL.GL_PROJECTION)
#         GL.glOrtho( -.5, .5, .5, -.5, -1000, 1000)
#         GL.glMatrixMode(GL.GL_MODELVIEW)
#         GL.glLoadIdentity()
# #         GL.glClearColor(1.0, 1.0, 1.0, 1.0)
#
#
#         GL.glClear(GL.GL_COLOR_BUFFER_BIT)
#
#         self.qglColor(QtCore.Qt.black)
#         self.renderText(0.0, 0.0, 0.0, "Multisampling enabled")
# #         self.renderText(0.15, 0.4, 0.0, "Multisampling disabled")
########################

    def resizeGL(self, width, height):
        GL.glViewport(0, 0, width, height)
        self._rendering_parameters.ratio = width/max(1,height)

    def mousePressEvent(self, event):
        self.lastPos = QtCore.QPoint(event.pos())
        self.lastFastmode = self._rendering_parameters.fastmode
        self._rendering_parameters.fastmode = True
        if event.modifiers() == QtCore.Qt.ControlModifier:
            if event.button() == QtCore.Qt.MouseButton.RightButton:
                self.do_move_clippingplane = True
            if event.button() == QtCore.Qt.MouseButton.LeftButton:
                self.do_rotate_clippingplane = True
        else:
            if event.button() == QtCore.Qt.MouseButton.LeftButton:
                if self._rotation_enabled:
                    self.do_rotate = True
            if event.button() == QtCore.Qt.MouseButton.MidButton:
                self.do_translate = True
            if event.button() == QtCore.Qt.MouseButton.RightButton:
                self.do_zoom = True

    def mouseReleaseEvent(self, event):
        self.do_rotate = False
        self.do_translate = False
        self.do_zoom = False
        self.do_move_clippingplane = False
        self.do_rotate_clippingplane = False
        if self._rendering_parameters.fastmode and not self.lastFastmode:
            self._rendering_parameters.fastmode = False
            self.updateGL()

    def mouseMoveEvent(self, event):
        dx = event.x() - self.lastPos.x()
        dy = event.y() - self.lastPos.y()
        param = self._rendering_parameters
        if self.do_rotate:
            param.rotmat = glmath.RotateY(-dx/50.0)*param.rotmat
            param.rotmat = glmath.RotateX(-dy/50.0)*param.rotmat
        if self.do_translate:
            s = 200.0*exp(-param.zoom/100)
            param.dx += dx/s
            param.dy += dy/s
        if self.do_zoom:
            param.zoom += dy
        if self.do_move_clippingplane:
            s = 200.0*exp(-param.zoom/100)
            shift = -dy/s*param.getClippingPlaneNormal()
            p = param.getClippingPlanePoint()
            param.setClippingPlanePoint(p+shift)
        if self.do_rotate_clippingplane:
            # rotation of clipping plane is view-dependent
            r = param.rotmat
            param.clipping_rotmat = r.T*glmath.RotateY(-dx/50.0)*r*param.clipping_rotmat
            param.clipping_rotmat = r.T*glmath.RotateX(-dy/50.0)*r*param.clipping_rotmat
        self.lastPos = QtCore.QPoint(event.pos())
        self.updateGL()

    def wheelEvent(self, event):
        self._rendering_parameters.zoom -= event.angleDelta().y()/10
        self.updateGL()

    def freeResources(self):
        self.makeCurrent()

# attaching / detaching from https://stackoverflow.com/questions/48901854/is-it-possible-to-drag-a-qtabwidget-and-open-a-new-window-containing-whats-in-t


class WindowTabber(QtWidgets.QTabWidget):
    def __init__(self,commonContext, *args, **kwargs):
        super().__init__(*args,**kwargs)
        self._commonContext = commonContext
        self._tabBar = self.TabBar(self)
        self.setTabBar(self._tabBar)
        self.setTabsClosable(True)
        self._tabBar.onDetachTabSignal.connect(self.detachTab)
        self._tabBar.onMoveTabSignal.connect(self.moveTab)
        self._activeGLWindow = None
        self.tabCloseRequested.connect(self._remove_tab)
        self._fastmode = False

    ##
    #  The default movable functionality of QTabWidget must remain disabled
    #  so as not to conflict with the added features
    def setMovable(self, movable):
        pass

    #  Move a tab from one position (index) to another
    def moveTab(self, fromIndex, toIndex):
        widget = self.widget(fromIndex)
        icon = self.tabIcon(fromIndex)
        text = self.tabText(fromIndex)

        self.removeTab(fromIndex)
        self.insertTab(toIndex, widget, icon, text)
        self.setCurrentIndex(toIndex)

    def detachTab(self, index, point):
        name = self.tabText(index)
        icon = self.tabIcon(index)
        if icon.isNull():
            icon = self.window().windowIcon()
        contentWidget = self.widget(index)
        contentWidgetRect = contentWidget.frameGeometry()

        # create a new detached tab window
        detachedTab = self.DetachedTab(contentWidget, self.parentWidget())
        # detachedTab = setWindowModality(Qt.NonModal)
        detachedTab.setWindowTitle(name)
        detachedTab.setWindowIcon(icon)
        detachedTab.setObjectName(name)
        detachedTab.setGeometry(contentWidgetRect)
        detachedTab.onCloseSignal.connect(self.attachTab)
        detachedTab.move(point)
        detachedTab.show()

    def attachTab(self, contentWidget, name, icon):
        # Make the content widget a child of this widget
        contentWidget.setParent(self)


        # Create an image from the given icon
        if not icon.isNull():
            tabIconPixmap = icon.pixmap(icon.availableSizes()[0])
            tabIconImage = tabIconPixmap.toImage()
        else:
            tabIconImage = None


        # Create an image of the main window icon
        if not icon.isNull():
            windowIconPixmap = self.window().windowIcon().pixmap(icon.availableSizes()[0])
            windowIconImage = windowIconPixmap.toImage()
        else:
            windowIconImage = None


        # Determine if the given image and the main window icon are the same.
        # If they are, then do not add the icon to the tab
        if tabIconImage == windowIconImage:
            index = self.addTab(contentWidget, name)
        else:
            index = self.addTab(contentWidget, icon, name)


        # Make this tab the current tab
        if index > -1:
            self.setCurrentIndex(index)

    ##
    #  When a tab is detached, the contents are placed into this QDialog.  The tab
    #  can be re-attached by closing the dialog or by double clicking on its
    #  window frame.
    class DetachedTab(QtWidgets.QDialog):
        onCloseSignal = QtCore.Signal(object,object,object)

        def __init__(self, contentWidget, parent=None):
            super().__init__(parent)
            self.setLayout(ArrangeV(contentWidget))
            self.contentWidget = contentWidget
            self.contentWidget.show()
            self.setWindowFlags(QtCore.Qt.Window)

        def event(self, event):

            # If the event type is QEvent.NonClientAreaMouseButtonDblClick then
            # close the dialog
            if event.type() == QtCore.QEvent.NonClientAreaMouseButtonDblClick:
                event.accept()
                self.close()

            return super().event(event)

        def closeEvent(self, event):
            self.onCloseSignal.emit(self.contentWidget, self.objectName(), self.windowIcon())

            ##
    #  The TabBar class re-implements some of the functionality of the QTabBar widget
    class TabBar(QtWidgets.QTabBar):
        onDetachTabSignal = QtCore.Signal(int, object)
        onMoveTabSignal = QtCore.Signal(int, int)

        def __init__(self, parent=None):
            super().__init__(parent)

            self.setAcceptDrops(True)
            self.setElideMode(QtCore.Qt.ElideRight)
            self.setSelectionBehaviorOnRemove(QtWidgets.QTabBar.SelectLeftTab)

            self.dragStartPos = QtCore.QPoint()
            self.dragDropedPos = QtCore.QPoint()
            self.mouseCursor = QtGui.QCursor()
            self.dragInitiated = False

        #  Send the onDetachTabSignal when a tab is double clicked
        def mouseDoubleClickEvent(self, event):
            event.accept()
            self.onDetachTabSignal.emit(self.tabAt(event.pos()), self.mouseCursor.pos())

        #  Set the starting position for a drag event when the mouse button is pressed
        def mousePressEvent(self, event):
            if event.button() == QtCore.Qt.LeftButton:
                self.dragStartPos = event.pos()

            self.dragDropedPos.setX(0)
            self.dragDropedPos.setY(0)

            self.dragInitiated = False

            super().mousePressEvent(event)

        #  Determine if the current movement is a drag.  If it is, convert it into a QDrag.  If the
        #  drag ends inside the tab bar, emit an onMoveTabSignal.  If the drag ends outside the tab
        #  bar, emit an onDetachTabSignal.
        def mouseMoveEvent(self, event):

            # Determine if the current movement is detected as a drag
            if not self.dragStartPos.isNull() and ((event.pos() - self.dragStartPos).manhattanLength() < QtWidgets.QApplication.startDragDistance()):
                self.dragInitiated = True

            # If the current movement is a drag initiated by the left button
            if (((event.buttons() & QtCore.Qt.LeftButton)) and self.dragInitiated):

                # Stop the move event
                finishMoveEvent = QtGui.QMouseEvent(QtCore.QEvent.MouseMove, event.pos(), QtCore.Qt.NoButton, QtCore.Qt.NoButton, QtCore.Qt.NoModifier)
                super().mouseMoveEvent(finishMoveEvent)

                # Convert the move event into a drag
                drag = QtGui.QDrag(self)
                mimeData = QtCore.QMimeData()
                mimeData.setData('action', b'application/tab-detach')
                drag.setMimeData(mimeData)

                #Create the appearance of dragging the tab content
                pixmap = self.parentWidget().grab()
                targetPixmap = QtGui.QPixmap(pixmap.size())
                targetPixmap.fill(QtCore.Qt.transparent)
                painter = QtGui.QPainter(targetPixmap)
                painter.setOpacity(0.85)
                painter.drawPixmap(0, 0, pixmap)
                painter.end()
                drag.setPixmap(targetPixmap)

                # Initiate the drag
                dropAction = drag.exec_(QtCore.Qt.MoveAction | QtCore.Qt.CopyAction)

                # If the drag completed outside of the tab bar, detach the tab and move
                # the content to the current cursor position
                if dropAction == QtCore.Qt.IgnoreAction:
                    event.accept()
                    self.onDetachTabSignal.emit(self.tabAt(self.dragStartPos), self.mouseCursor.pos())

                # Else if the drag completed inside the tab bar, move the selected tab to the new position
                elif dropAction == QtCore.Qt.MoveAction:
                    if not self.dragDropedPos.isNull():
                        event.accept()
                        self.onMoveTabSignal.emit(self.tabAt(self.dragStartPos), self.tabAt(self.dragDropedPos))
            else:
                super().mouseMoveEvent(event)

        #  Determine if the drag has entered a tab position from another tab position
        def dragEnterEvent(self, event):
            if event.mimeData().hasFormat("scene"):
                scene = self.parent().draw(pickle.loads(event.mimeData().data("scene").data()))
                event.accept()
                return
            mimeData = event.mimeData()
            formats = mimeData.formats()

            if 'action' in formats and mimeData.data('action') == 'application/tab-detach':
                event.acceptProposedAction()

            super().dragMoveEvent(event)

        def dragMoveEvent(self, event):
            if event.mimeData().hasFormat("scene"):
                index = self.tabAt(event.pos())
                self.parent().setCurrentIndex(index)
                self.parent().activeGLWindow = self.parent().currentWidget()
                event.accept()

        #  Get the position of the end of the drag
        def dropEvent(self, event):
            if event.mimeData().hasFormat("scene"):
                scene = self.parent().draw(pickle.loads(event.mimeData().data("scene").data()))
                event.accept()
                return
            self.dragDropedPos = event.pos()
            super().dropEvent(event)

        
    def _getActiveGLWindow(self):
        if not self._activeGLWindow:
            self.make_window()
        return self._activeGLWindow
    def _setActiveGLWindow(self, win):
        self.setCurrentWidget(win)
        self._activeGLWindow = win
    activeGLWindow = property(_getActiveGLWindow, _setActiveGLWindow)

    @inmain_decorator(True)
    def _remove_tab(self, index):
        if self.widget(index).isGLWindow():
            if self.activeGLWindow == self.widget(index):
                self.activeGLWindow = None
                for i in range(self.count()):
                    if isinstance(self.widget(self.count()-i-1), WindowTab):
                        self.activeGLWindow = self.widget(self.count()-i-1)
                        break
            self.removeTab(index)

    def draw(self, *args, tab=None, **kwargs):
        if tab is not None:
            tab_found = False
            for i in range(self.count()):
                if self.tabText(i) == tab:
                    # tab already exists -> activate it
                    tab_found = True
                    self.activeGLWindow = self.widget(i)
            if not tab_found:
                # create new tab with given name
                self.make_window(name=tab)
        self.activeGLWindow.draw(*args,**kwargs)

    @inmain_decorator(True)
    def plot(self, *args, **kwargs):
        window = PlotTab()
        window.plot(*args, **kwargs)
        self.addTab(window, kwargs["label"] if "label" in kwargs else "plot")
        self.setCurrentWidget(window)

    def setCurrentIndex(self, index):
        super().setCurrentIndex(index)
        if isinstance(self.currentWidget(), WindowTab):
            self.activeGLWindow = self.currentWidget()

    @inmain_decorator(True)
    def make_window(self, name=None):
        window = WindowTab()
        window.create(sharedContext=self._commonContext)
        if self._fastmode:
            window.glWidget._rendering_parameters.fastmode = True
        name = name or "window" + str(self.count() + 1)
        self.addTab(window, name)
        self.activeGLWindow = window<|MERGE_RESOLUTION|>--- conflicted
+++ resolved
@@ -7,12 +7,8 @@
 from .widgets import ArrangeV, ArrangeH
 from .thread import inthread, inmain_decorator
 from qtconsole.inprocess import QtInProcessRichJupyterWidget
-<<<<<<< HEAD
-from .config import icon_path
-from .config import debug as _debug
-=======
+from ngsgui import _debug
 from ngsgui.icons import location as icon_path
->>>>>>> 162290d2
 import numpy as np
 
 import time
